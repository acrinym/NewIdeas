# Cycloside

Cycloside is a small cross‑platform tray application built for tinkerers. It hosts plugins, custom window effects, and live theming so you can shape the desktop to your liking.

---

## Why Cycloside?

* Collects small utilities in one place: from a clipboard history viewer to a simple IDE and wallpaper manager.
* Lets you experiment with window effects and custom cursors.
* Works on Windows, Linux, and macOS using the Avalonia UI framework.

---

## Use Cases

* Organise shortcuts and tools in a single tray icon.
* Inspect disk usage or running processes with the built‑in plugins.
* Edit themes/skins and instantly preview them on a test window.
* Run volatile Lua or C# snippets for quick experiments.

---

## Customising

1.  **Right‑click the tray icon** to access **Settings**.
2.  Open **Skin/Theme Editor** to modify `.axaml` theme files or cursor choices.
3.  Toggle window effects or enable/disable plugins as desired.
4.  Themes and plugin settings are stored in `settings.json` next to the executable.
    Use the provided `Blank.axaml` theme and skin as starting points in
    `Cycloside/Themes/Global/` and `Cycloside/Skins/`.

Detailed instructions for creating your own look are in
[`docs/theming-skinning.md`](docs/theming-skinning.md).

For plugin development details see [`docs/plugin-dev.md`](docs/plugin-dev.md).
Examples live under [`docs/examples/`](docs/examples/).
For volatile scripting see [`docs/volatile-scripting.md`](docs/volatile-scripting.md).

## Features

<details><summary>Core</summary>

* Built-in plugin system with hot reload. Sample modules include a clock overlay,
    MP3 player, macro recorder (Windows only), text editor, wallpaper changer,
    widget host, Winamp visualizer host, a tracker module player and a simple
    command shell.
* Workspace profiles remember your wallpaper and plugin states for quick swaps.
* Run Lua or C# snippets as volatile scripts straight from the tray menu.
* Cross-platform auto-start and settings stored in `settings.json`.
* Rolling log files capture errors and plugin crashes with tray notifications.
* Generate new plugins via `dotnet run -- --newplugin` or from **Settings → Generate New Plugin**. Add `--with-tests` to scaffold a test project.
* Plugins communicate through a publish/subscribe bus and a remote HTTP API for
<<<<<<< HEAD
  triggering events, switching profiles or applying themes programmatically.
=======
    triggering events, switching profiles or applying themes programmatically.
>>>>>>> 8260160c
* Global hotkeys work on Windows, Linux and macOS.
* Hotkeys can be edited from the new Hotkey Settings window.
* Built-in skin/theme engine with a live editor and custom cursors.
* Preview skins before applying them thanks to the Skin Preview window. A sample
<<<<<<< HEAD
  `SolarizedDark` skin is included.
=======
    `SolarizedDark` skin is included.
>>>>>>> 8260160c
* GUI plugin manager to toggle and reload plugins or open the plugin folder.
* Plugin marketplace downloads and verifies modules from remote feeds.
* Skinnable widgets surface plugin features directly on the desktop.
* Window effects like wobbly windows or drop shadows are plugin friendly.
* Optional auto-update helper swaps in new versions using a checksum.
* Dedicated logs menu surfaces recent errors from the tray.
* A unified workspace shows compatible plugins as tabs or docked panels.

</details>

<details><summary>Built-in Plugins</summary>

<<<<<<< HEAD
| Plugin | Description |
| ------ | ----------- |
| `ClipboardManagerPlugin` | Stores clipboard history in a window and broadcasts changes on `bus:clipboard`. |
| `DateTimeOverlayPlugin` | Small always-on-top window showing the current time. |
| `DiskUsagePlugin` | Visualises folder sizes in a tree view. |
| `EnvironmentEditorPlugin` | Edits environment variables at runtime (Process scope only on Linux/macOS). |
| `FileWatcherPlugin` | Watches a directory and logs file system events. |
| `JezzballPlugin` | Simple recreation of the classic game. |
| `LogViewerPlugin` | Tails a log file and filters lines on the fly. |
| `NotificationCenterPlugin` | Aggregates messages broadcast via `NotificationCenter`. |
| `MP3PlayerPlugin` | Basic audio player built on NAudio. |
| `MacroPlugin` | Records keyboard macros and saves them to disk. Playback is Windows-only. |
| `ModTrackerPlugin` | Plays and inspects tracker module files (MOD, IT, XM, etc.). |
| `ProcessMonitorPlugin` | Lists running processes with CPU and memory usage. |
| `QBasicRetroIDEPlugin` | Minimal IDE for creating QBasic-style programs. Includes an option to launch QB64 for editing. |
| `ScreenSaverPlugin` | Runs full-screen screensavers after a period of inactivity. |
| `TaskSchedulerPlugin` | Schedules tasks with cron-style expressions. |
| `TextEditorPlugin` | Notepad-like editor supporting multiple files. |
| `TerminalPlugin` | Run shell commands in a simple console window. |
| `WallpaperPlugin` | Changes the desktop wallpaper periodically. |
| `ModTrackerPlugin` | Plays classic tracker music modules using libopenmpt. |
| `ScreenSaverPlugin` | Runs fullscreen screensavers after a period of inactivity. |
| `TerminalPlugin` | Simple command shell window. |
| `WidgetHostPlugin` | Hosts small widgets inside dockable panels. |
| `WinampVisHostPlugin` | Runs Winamp AVS visualisation presets. |

</details>

</details>

<details><summary>Built-in Plugins</summary>

| Plugin | Description |
| ------ | ----------- |
| `ClipboardManagerPlugin` | Stores clipboard history in a window and broadcasts changes on `bus:clipboard`. |
| `DateTimeOverlayPlugin` | Small always-on-top window showing the current time. |
| `DiskUsagePlugin` | Visualises folder sizes in a tree view. |
| `EnvironmentEditorPlugin` | Edits environment variables at runtime (Process scope only on Linux/macOS). |
| `FileWatcherPlugin` | Watches a directory and logs file system events. |
| `JezzballPlugin` | Simple recreation of the classic game. |
| `LogViewerPlugin` | Tails a log file and filters lines on the fly. |
| `NotificationCenterPlugin` | Aggregates messages broadcast via `NotificationCenter`. |
| `MP3PlayerPlugin` | Basic audio player built on NAudio. |
| `MacroPlugin` | Records keyboard macros and saves them to disk. Playback is Windows-only. |
| `ProcessMonitorPlugin` | Lists running processes with CPU and memory usage. |
| `QBasicRetroIDEPlugin` | Minimal IDE for creating QBasic-style programs. Includes an option to launch QB64 for editing. |
| `TaskSchedulerPlugin` | Schedules tasks with cron-style expressions. |
| `TextEditorPlugin` | Notepad-like editor supporting multiple files. |
| `WallpaperPlugin` | Changes the desktop wallpaper periodically. |
| `WidgetHostPlugin` | Hosts small widgets inside dockable panels. |
| `WinampVisHostPlugin` | Runs Winamp AVS visualisation presets. |
=======
| Plugin                   | Description                                                                              |
| ------------------------ | ---------------------------------------------------------------------------------------- |
| `ClipboardManagerPlugin` | Stores clipboard history in a window and broadcasts changes on `bus:clipboard`.          |
| `DateTimeOverlayPlugin`  | Small always-on-top window showing the current time.                                     |
| `DiskUsagePlugin`        | Visualises folder sizes in a tree view.                                                  |
| `EnvironmentEditorPlugin`| Edits environment variables at runtime (Process scope only on Linux/macOS).              |
| `FileWatcherPlugin`      | Watches a directory and logs file system events.                                         |
| `JezzballPlugin`         | Simple recreation of the classic game.                                                   |
| `LogViewerPlugin`        | Tails a log file and filters lines on the fly.                                           |
| `NotificationCenterPlugin`| Aggregates messages broadcast via `NotificationCenter`.                                  |
| `MP3PlayerPlugin`        | Basic audio player built on NAudio.                                                      |
| `MacroPlugin`            | Records keyboard macros and saves them to disk. Playback is Windows-only.                |
| `ModTrackerPlugin`       | Plays and inspects tracker module files (MOD, IT, XM, etc.).                             |
| `ProcessMonitorPlugin`   | Lists running processes with CPU and memory usage.                                       |
| `QBasicRetroIDEPlugin`   | Minimal IDE for creating QBasic-style programs. Includes an option to launch QB64 for editing. |
| `ScreenSaverPlugin`      | Runs full-screen screensavers after a period of inactivity.                              |
| `TaskSchedulerPlugin`    | Schedules tasks with cron-style expressions.                                             |
| `TextEditorPlugin`       | Notepad-like editor supporting multiple files.                                           |
| `TerminalPlugin`         | Run shell commands in a simple console window.                                           |
| `WallpaperPlugin`        | Changes the desktop wallpaper periodically.                                              |
| `WidgetHostPlugin`       | Hosts small widgets inside dockable panels.                                              |
| `WinampVisHostPlugin`    | Runs Winamp AVS visualisation presets.                                                   |
>>>>>>> 8260160c

</details>

## Building

Ensure the .NET 8 SDK is installed (download from https://dotnet.microsoft.com/download or `sudo apt-get install dotnet-sdk-8.0`). Compile the main application with:

```bash
dotnet build Cycloside/Cycloside.csproj
```

GitHub Actions automatically build the project using
[`dotnet.yml`](.github/workflows/dotnet.yml). Unit tests will run when they are
added.<|MERGE_RESOLUTION|>--- conflicted
+++ resolved
@@ -51,20 +51,12 @@
 * Rolling log files capture errors and plugin crashes with tray notifications.
 * Generate new plugins via `dotnet run -- --newplugin` or from **Settings → Generate New Plugin**. Add `--with-tests` to scaffold a test project.
 * Plugins communicate through a publish/subscribe bus and a remote HTTP API for
-<<<<<<< HEAD
-  triggering events, switching profiles or applying themes programmatically.
-=======
     triggering events, switching profiles or applying themes programmatically.
->>>>>>> 8260160c
 * Global hotkeys work on Windows, Linux and macOS.
 * Hotkeys can be edited from the new Hotkey Settings window.
 * Built-in skin/theme engine with a live editor and custom cursors.
 * Preview skins before applying them thanks to the Skin Preview window. A sample
-<<<<<<< HEAD
-  `SolarizedDark` skin is included.
-=======
     `SolarizedDark` skin is included.
->>>>>>> 8260160c
 * GUI plugin manager to toggle and reload plugins or open the plugin folder.
 * Plugin marketplace downloads and verifies modules from remote feeds.
 * Skinnable widgets surface plugin features directly on the desktop.
@@ -77,59 +69,6 @@
 
 <details><summary>Built-in Plugins</summary>
 
-<<<<<<< HEAD
-| Plugin | Description |
-| ------ | ----------- |
-| `ClipboardManagerPlugin` | Stores clipboard history in a window and broadcasts changes on `bus:clipboard`. |
-| `DateTimeOverlayPlugin` | Small always-on-top window showing the current time. |
-| `DiskUsagePlugin` | Visualises folder sizes in a tree view. |
-| `EnvironmentEditorPlugin` | Edits environment variables at runtime (Process scope only on Linux/macOS). |
-| `FileWatcherPlugin` | Watches a directory and logs file system events. |
-| `JezzballPlugin` | Simple recreation of the classic game. |
-| `LogViewerPlugin` | Tails a log file and filters lines on the fly. |
-| `NotificationCenterPlugin` | Aggregates messages broadcast via `NotificationCenter`. |
-| `MP3PlayerPlugin` | Basic audio player built on NAudio. |
-| `MacroPlugin` | Records keyboard macros and saves them to disk. Playback is Windows-only. |
-| `ModTrackerPlugin` | Plays and inspects tracker module files (MOD, IT, XM, etc.). |
-| `ProcessMonitorPlugin` | Lists running processes with CPU and memory usage. |
-| `QBasicRetroIDEPlugin` | Minimal IDE for creating QBasic-style programs. Includes an option to launch QB64 for editing. |
-| `ScreenSaverPlugin` | Runs full-screen screensavers after a period of inactivity. |
-| `TaskSchedulerPlugin` | Schedules tasks with cron-style expressions. |
-| `TextEditorPlugin` | Notepad-like editor supporting multiple files. |
-| `TerminalPlugin` | Run shell commands in a simple console window. |
-| `WallpaperPlugin` | Changes the desktop wallpaper periodically. |
-| `ModTrackerPlugin` | Plays classic tracker music modules using libopenmpt. |
-| `ScreenSaverPlugin` | Runs fullscreen screensavers after a period of inactivity. |
-| `TerminalPlugin` | Simple command shell window. |
-| `WidgetHostPlugin` | Hosts small widgets inside dockable panels. |
-| `WinampVisHostPlugin` | Runs Winamp AVS visualisation presets. |
-
-</details>
-
-</details>
-
-<details><summary>Built-in Plugins</summary>
-
-| Plugin | Description |
-| ------ | ----------- |
-| `ClipboardManagerPlugin` | Stores clipboard history in a window and broadcasts changes on `bus:clipboard`. |
-| `DateTimeOverlayPlugin` | Small always-on-top window showing the current time. |
-| `DiskUsagePlugin` | Visualises folder sizes in a tree view. |
-| `EnvironmentEditorPlugin` | Edits environment variables at runtime (Process scope only on Linux/macOS). |
-| `FileWatcherPlugin` | Watches a directory and logs file system events. |
-| `JezzballPlugin` | Simple recreation of the classic game. |
-| `LogViewerPlugin` | Tails a log file and filters lines on the fly. |
-| `NotificationCenterPlugin` | Aggregates messages broadcast via `NotificationCenter`. |
-| `MP3PlayerPlugin` | Basic audio player built on NAudio. |
-| `MacroPlugin` | Records keyboard macros and saves them to disk. Playback is Windows-only. |
-| `ProcessMonitorPlugin` | Lists running processes with CPU and memory usage. |
-| `QBasicRetroIDEPlugin` | Minimal IDE for creating QBasic-style programs. Includes an option to launch QB64 for editing. |
-| `TaskSchedulerPlugin` | Schedules tasks with cron-style expressions. |
-| `TextEditorPlugin` | Notepad-like editor supporting multiple files. |
-| `WallpaperPlugin` | Changes the desktop wallpaper periodically. |
-| `WidgetHostPlugin` | Hosts small widgets inside dockable panels. |
-| `WinampVisHostPlugin` | Runs Winamp AVS visualisation presets. |
-=======
 | Plugin                   | Description                                                                              |
 | ------------------------ | ---------------------------------------------------------------------------------------- |
 | `ClipboardManagerPlugin` | Stores clipboard history in a window and broadcasts changes on `bus:clipboard`.          |
@@ -152,7 +91,6 @@
 | `WallpaperPlugin`        | Changes the desktop wallpaper periodically.                                              |
 | `WidgetHostPlugin`       | Hosts small widgets inside dockable panels.                                              |
 | `WinampVisHostPlugin`    | Runs Winamp AVS visualisation presets.                                                   |
->>>>>>> 8260160c
 
 </details>
 
@@ -161,9 +99,4 @@
 Ensure the .NET 8 SDK is installed (download from https://dotnet.microsoft.com/download or `sudo apt-get install dotnet-sdk-8.0`). Compile the main application with:
 
 ```bash
-dotnet build Cycloside/Cycloside.csproj
-```
-
-GitHub Actions automatically build the project using
-[`dotnet.yml`](.github/workflows/dotnet.yml). Unit tests will run when they are
-added.+dotnet build Cycloside/Cycloside.csproj