# Cycloside

Cycloside is a small cross‑platform tray application built for tinkerers. It hosts plugins, custom window effects, and live theming so you can shape the desktop to your liking.

---

## Why Cycloside?

* Collects small utilities in one place: from a clipboard history viewer to a simple IDE and wallpaper manager.
* Lets you experiment with window effects and custom cursors.
* Works on Windows, Linux, and macOS using the Avalonia UI framework.

---

## Use Cases

* Organise shortcuts and tools in a single tray icon.
* Inspect disk usage or running processes with the built‑in plugins.
* Edit themes/skins and instantly preview them on a test window.
* Run volatile Lua or C# snippets for quick experiments.

---

## Customising

1.  **Right‑click the tray icon** to access **Settings**.
2.  Open **Skin/Theme Editor** to modify `.axaml` theme files or cursor choices.
3.  Toggle window effects or enable/disable plugins as desired.
4.  Themes and plugin settings are stored in `settings.json` next to the executable.
    Use the provided `Blank.axaml` theme and skin as starting points in
    `Cycloside/Themes/Global/` and `Cycloside/Skins/`.

Detailed instructions for creating your own look are in
[`docs/theming-skinning.md`](docs/theming-skinning.md).

For plugin development details see [`docs/plugin-dev.md`](docs/plugin-dev.md).
Examples live under [`docs/examples/`](docs/examples/).
For volatile scripting see [`docs/volatile-scripting.md`](docs/volatile-scripting.md).

## Features

<details><summary>Core</summary>

* Built-in plugin system with hot reload. Sample modules include a clock overlay,
    MP3 player, macro recorder (Windows only), text editor, wallpaper changer,
    widget host, Winamp visualizer host, a tracker module player and a simple
    command shell.
* Workspace profiles remember your wallpaper and plugin states for quick swaps.
* Run Lua or C# snippets as volatile scripts straight from the tray menu.
* Cross-platform auto-start and settings stored in `settings.json`.
* Rolling log files capture errors and plugin crashes with tray notifications.
* Generate new plugins via `dotnet run -- --newplugin` or from **Settings → Generate New Plugin**.
* Plugins communicate through a publish/subscribe bus and a remote HTTP API for
    triggering events.
* Global hotkeys work on Windows, Linux and macOS.
* Hotkeys can be edited from the new Hotkey Settings window.
* Built-in skin/theme engine with a live editor and custom cursors.
* Preview skins before applying them thanks to the Skin Preview window. A sample
    `SolarizedDark` skin is included.
* GUI plugin manager to toggle and reload plugins or open the plugin folder.
* Plugin marketplace downloads and verifies modules from remote feeds.
* Skinnable widgets surface plugin features directly on the desktop.
* Window effects like wobbly windows or drop shadows are plugin friendly.
* Optional auto-update helper swaps in new versions using a checksum.
* Dedicated logs menu surfaces recent errors from the tray.
* A unified workspace shows compatible plugins as tabs or docked panels.

</details>

<details><summary>Built-in Plugins</summary>

| Plugin                   | Description                                                                              |
| ------------------------ | ---------------------------------------------------------------------------------------- |
| `ClipboardManagerPlugin` | Stores clipboard history in a window and broadcasts changes on `bus:clipboard`.          |
| `DateTimeOverlayPlugin`  | Small always-on-top window showing the current time.                                     |
| `DiskUsagePlugin`        | Visualises folder sizes in a tree view.                                                  |
| `EnvironmentEditorPlugin`| Edits environment variables at runtime (Process scope only on Linux/macOS).              |
| `FileWatcherPlugin`      | Watches a directory and logs file system events.                                         |
| `JezzballPlugin`         | Simple recreation of the classic game.                                                   |
| `LogViewerPlugin`        | Tails a log file and filters lines on the fly.                                           |
| `NotificationCenterPlugin`| Aggregates messages broadcast via `NotificationCenter`.                                  |
| `MP3PlayerPlugin`        | Basic audio player built on NAudio.                                                      |
| `MacroPlugin`            | Records keyboard macros and saves them to disk. Playback is Windows-only.                |
| `ModTrackerPlugin`       | Plays and inspects tracker module files (MOD, IT, XM, etc.).                             |
| `ProcessMonitorPlugin`   | Lists running processes with CPU and memory usage.                                       |
| `QBasicRetroIDEPlugin`   | Minimal IDE for creating QBasic-style programs. Includes an option to launch QB64 for editing. |
| `ScreenSaverPlugin`      | Runs full-screen screensavers after a period of inactivity.                              |
| `TaskSchedulerPlugin`    | Schedules tasks with cron-style expressions.                                             |
| `TextEditorPlugin`       | Notepad-like editor supporting multiple files.                                           |
| `TerminalPlugin`         | Run shell commands in a simple console window.                                           |
| `WallpaperPlugin`        | Changes the desktop wallpaper periodically.                                              |
| `WidgetHostPlugin`       | Hosts small widgets inside dockable panels.                                              |
| `WinampVisHostPlugin`    | Runs Winamp AVS visualisation presets.                                                   |

</details>

## Building

Ensure the .NET 8 SDK is installed (download from https://dotnet.microsoft.com/download or `sudo apt-get install dotnet-sdk-8.0`). Compile the main application with:

```bash
dotnet build Cycloside/Cycloside.csproj
```

<<<<<<< HEAD
GitHub Actions automatically build the project using
[`dotnet.yml`](.github/workflows/dotnet.yml). Unit tests will run when they are
added.
=======
The build targets both `net8.0` and `net8.0-windows` and should finish with no warnings.

---

## FUTURE TODO

* Package the editor as a standalone tool for theme creators.
* Expand the plugin marketplace for one‑click installs.
* Portable build scripts for Windows, Linux, and macOS.

---

## Contributing

See [CONTRIBUTING.md](CONTRIBUTING.md) for commit guidelines.

---

### ✨ Cycloside is an evolving project—contributions and plugin ideas are always welcome!
>>>>>>> 72af99a9
<|MERGE_RESOLUTION|>--- conflicted
+++ resolved
@@ -99,31 +99,4 @@
 Ensure the .NET 8 SDK is installed (download from https://dotnet.microsoft.com/download or `sudo apt-get install dotnet-sdk-8.0`). Compile the main application with:
 
 ```bash
-dotnet build Cycloside/Cycloside.csproj
-```
-
-<<<<<<< HEAD
-GitHub Actions automatically build the project using
-[`dotnet.yml`](.github/workflows/dotnet.yml). Unit tests will run when they are
-added.
-=======
-The build targets both `net8.0` and `net8.0-windows` and should finish with no warnings.
-
----
-
-## FUTURE TODO
-
-* Package the editor as a standalone tool for theme creators.
-* Expand the plugin marketplace for one‑click installs.
-* Portable build scripts for Windows, Linux, and macOS.
-
----
-
-## Contributing
-
-See [CONTRIBUTING.md](CONTRIBUTING.md) for commit guidelines.
-
----
-
-### ✨ Cycloside is an evolving project—contributions and plugin ideas are always welcome!
->>>>>>> 72af99a9
+dotnet build Cycloside/Cycloside.csproj