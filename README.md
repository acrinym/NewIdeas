--- conflicted
+++ resolved
@@ -37,12 +37,8 @@
 
 `chrome-api-emulator.user.js` provides a lightweight emulation of several Chrome extension APIs for Tampermonkey. The script exposes `chrome.storage.sync`, `chrome.contextMenus`, and basic runtime messaging. It also includes a small drag-and-drop zone so you can drop additional JavaScript files onto any page to load them as plugins.
 
-<<<<<<< HEAD
 ## Global Hotkeys
+`HotkeyManager` now supports registering global hotkeys on Windows, Linux and macOS. macOS uses a small Swift helper while the other platforms rely on the cross-platform **SharpHook** library (libuiohook). Hotkey registration may fail under Wayland or restricted environments on Linux. In those cases no key events will be received.
 
-`HotkeyManager` now supports registering global hotkeys on Windows, Linux and macOS. macOS uses a small Swift helper while the other platforms rely on the cross-platform **SharpHook** library (libuiohook). Hotkey registration may fail under Wayland or restricted environments on Linux. In those cases no key events will be received.
-=======
 ## Contributing
-
 See [CONTRIBUTING.md](CONTRIBUTING.md) for commit guidelines.
->>>>>>> 9236d408
