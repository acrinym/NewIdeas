// ==UserScript==
// @name         Website Snapshot Saver 3.6 (Full Features, fflate, ShadowDOM)
// @namespace    http://tampermonkey.net/
// @version      3.6
// @description  Download all resources with full resource picker, domain settings, classic crawl, >5MB filter, self-healing draggable Shadow DOM overlay, and ultra-fast zipping via fflate!
// @author       Justin
// @match        *://*/*
// @grant        GM_xmlhttpRequest
// @connect      *
// @require      https://cdn.jsdelivr.net/npm/fflate@0.8.1/umd/index.js
// ==/UserScript==

(function() {
    'use strict';
    const fflate = window.fflate;
    const SIZE_KEY = 'snapshotSkipSizeMB';
    let savedSize = parseFloat(localStorage.getItem(SIZE_KEY));
    if (!Number.isFinite(savedSize) || savedSize <= 0) savedSize = 5;
    // ---- UTILS

    function blobToUint8Array(blob) {
        return new Promise((resolve, reject) => {
            const reader = new FileReader();
            reader.onload = function(e) {
                resolve(new Uint8Array(e.target.result));
            };
            reader.onerror = reject;
            reader.readAsArrayBuffer(blob);
        });
    }

    // Zip helper using fflate streams with progress callback
    function zipWithProgress(files, opts, progressCb) {
        return new Promise((resolve, reject) => {
            const chunks = [];
            const zip = new fflate.Zip((err, dat, final) => {
                if (err) {
                    reject(err);
                    return;
                }
                chunks.push(dat);
                if (final) {
                    const total = chunks.reduce((n, c) => n + c.length, 0);
                    const out = new Uint8Array(total);
                    let off = 0;
                    for (const c of chunks) { out.set(c, off); off += c.length; }
                    resolve(out);
                }
            });
            const names = Object.keys(files);
            let done = 0;
            names.forEach(name => {
                const data = files[name];
                const stream = new fflate.AsyncZipDeflate(name, opts);
                zip.add(stream);
                const orig = stream.ondata;
                stream.ondata = function(err, dat, final) {
                    orig.call(this, err, dat, final);
                    if (final) {
                        done++;
                        if (progressCb) progressCb(done / names.length);
                    }
                };
                stream.push(data, true);
            });
            zip.end();
        });
    }

    // ---- DOMAIN UTILS (from 3.0)

    function getDomainRoot(url) {
        try {
            const u = new URL(url);
            const host = u.hostname;
            const parts = host.split('.');
            if (parts.length <= 2) return host;
            const tld2 = parts.slice(-2).join('.');
            const tld3 = parts.slice(-3).join('.');
            const tldish = /(\.co\.|\.ac\.)[a-z]{2,3}$/i.test(tld3) ? tld3 : tld2;
            return tldish;
        } catch(e) { return window.location.hostname; }
    }
    function sameDomain(url) {
        try {
            const root = getDomainRoot(window.location.href);
            return getDomainRoot(url) === root;
        } catch(e) { return false; }
    }
    function sameSubdomain(url) {
        try {
            const here = new URL(window.location.href);
            const test = new URL(url, here);
            return test.hostname === here.hostname;
        } catch(e) { return false; }
    }

    // ---- SMART RESOURCE SNIFFER (from 3.0, improved)

    async function smartResourceSniffer(options) {
        options = Object.assign({ includeIcons: true, includePosters: true, includeCssExtras: true }, options);
        const resList = [];
        const seen = new Set();

        function addRes(url, type, foundIn, attr, suggestedName, isBlob) {
            if (!url || seen.has(url) || url.startsWith('javascript:') || url.startsWith('data:')) return;
            if (options.stayOnSubdomain && !sameSubdomain(url)) return;
            if (!options.stayOnSubdomain && options.stayOnDomain && !sameDomain(url)) return;
            seen.add(url);
            resList.push({
                url,
                type,
                foundIn,
                attr,
                suggestedName: suggestedName || url.split('/').pop().split('?')[0] || 'file',
                isBlob: !!isBlob
            });
        }
        [
            {sel:'script[src]',type:'js',attr:'src'},
            {sel:'link[href]',type:'css',attr:'href'},
            {sel:'img[src]',type:'img',attr:'src'},
            {sel:'img[srcset]',type:'imgset',attr:'srcset'},
            {sel:'video[poster]',type:'poster',attr:'poster'},
            {sel:'source[src]',type:'media',attr:'src'},
            {sel:'source[srcset]',type:'mediaset',attr:'srcset'},
            {sel:'audio[src]',type:'audio',attr:'src'},
            {sel:'video[src]',type:'video',attr:'src'},
            {sel:'embed[src]',type:'embed',attr:'src'},
            {sel:'object[data]',type:'object',attr:'data'},
            {sel:'iframe[src]',type:'iframe',attr:'src'},
            {sel:'link[rel~="icon"][href]',type:'icon',attr:'href'},
            {sel:'link[rel="manifest"][href]',type:'manifest',attr:'href'},
            {sel:'a[href]',type:'link',attr:'href'}
        ].forEach(({sel,type,attr}) => {
            document.querySelectorAll(sel).forEach(el => {
                let raw = el.getAttribute(attr);
                if (raw) {
                    if (attr === 'srcset') {
                        raw.split(',').map(e => e.trim().split(' ')[0]).forEach(r => addRes(r,type,sel,attr,undefined));
                    } else {
                        if (sel==='a[href]') {
                            const isFile = /\.(zip|rar|7z|exe|mp3|mp4|wav|avi|mov|pdf|docx?|xlsx?|pptx?|png|jpe?g|gif|svg|webp|csv|json|xml|txt|tar|gz)$/i.test(raw);
                            const isStream = /^rtsp:|^rtmp:|^mms:|^ftp:/i.test(raw);
                            if (!isFile && !isStream) return;
                        }
                        if ((type==='icon' || type==='manifest') && !options.includeIcons) return;
                        if (type==='poster' && !options.includePosters) return;
                        if ((type==='css-import' || type==='bgimg' || type==='css-embed') && !options.includeCssExtras) return;
                        addRes(raw, type, sel, attr, undefined);
                    }
                }
            });
        });

        // Stylesheets
        for (const sheet of document.styleSheets) {
            let rules;
            try { rules = sheet.cssRules || sheet.rules; } catch(e) { continue; }
            if (!rules) continue;
            for (const rule of rules) {
                if (!rule) continue;
                if (options.includeCssExtras && rule.cssText && /@import/i.test(rule.cssText)) {
                    let imp = /@import\s+url\(['"]?([^'")]+)['"]?\)/i.exec(rule.cssText);
                    if (imp) addRes(imp[1],'css-import','@import','css-url',undefined);
                }
                if (rule.cssText && /@font-face/i.test(rule.cssText)) {
                    let m = /url\(['"]?([^'")]+)['"]?\)/i.exec(rule.cssText);
                    if (m) addRes(m[1],'font','@font-face','css-url',undefined);
                }
                if (options.includeCssExtras && rule.style && rule.style.backgroundImage) {
                    let matches = [...rule.style.backgroundImage.matchAll(/url\(['"]?([^'")]+)['"]?\)/ig)];
                    matches.forEach(match => addRes(match[1],'bgimg','css-bg','css-url',undefined));
                }
            }
        }
        if (options.includeCssExtras) {
            document.querySelectorAll('[style]').forEach(el => {
                let bg = el.style.backgroundImage;
                if (bg) {
                    let matches = [...bg.matchAll(/url\(['"]?([^'")]+)['"]?\)/ig)];
                    matches.forEach(match => addRes(match[1],'bgimg','[style]','css-url',undefined));
                }
            });
            document.querySelectorAll('style').forEach(el => {
                let text = el.textContent || '';
                let matches = [...text.matchAll(/@import\s+url\(['"]?([^'")]+)['"]?\)/ig)];
                matches.forEach(m => addRes(m[1],'css-import','<style>','css-url',undefined));
            });
        }

        // Shadow DOM
        function sniffShadow(node) {
            if (node.shadowRoot) {
                node.shadowRoot.querySelectorAll('*').forEach(child => sniffShadow(child));
                node.shadowRoot.querySelectorAll('[src],[href]').forEach(child => {
                    ['src','href'].forEach(attr => {
                        let raw = child.getAttribute(attr);
                        if (raw) addRes(raw, 'shadow', 'shadowRoot', attr, undefined);
                    });
                });
            }
        }
        document.querySelectorAll('*').forEach(sniffShadow);

        document.querySelectorAll('[src^="blob:"],[href^="blob:"]').forEach(el => {
            let src = el.getAttribute('src') || el.getAttribute('href');
            if (src) addRes(src, 'blob', el.tagName, 'src/href', undefined, true);
        });

        // Canonicalize URLs
        const absList = [];
        for (const entry of resList) {
            try { entry.url = new URL(entry.url, window.location.href).href; } catch(e) {}
            absList.push(entry);
        }
        return absList;
    }

    // ---- SHADOW DOM OVERLAY & UI (from 3.0, modernized)

    function createSnapshotShadowHost() {
        // Remove previous, if present
        const prev = document.getElementById('snapshot-shadow-host');
        if (prev) prev.remove();

        // Shadow host
        const host = document.createElement('div');
        host.id = 'snapshot-shadow-host';
        Object.assign(host.style, {
            position: 'fixed',
            top: '20px',
            right: '20px',
            zIndex: '2147483647',
            width: 'auto',
            height: 'auto',
            pointerEvents: 'auto'
        });
        document.body.appendChild(host);

        const shadow = host.attachShadow({mode: 'open'});

        // Styles
        const style = document.createElement('style');
        style.textContent = `
        :host {
            all: initial;
            display: block !important;
            position: fixed !important;
            top: 20px !important;
            right: 20px !important;
            z-index: 2147483647 !important;
        }
        .icon-container {
            background: rgba(255,255,255,0.97);
            border-radius: 50%;
            padding: 6px;
            box-shadow: 0 2px 7px rgba(0,0,0,0.24);
            pointer-events: auto;
            display: inline-block;
            cursor: grab;
        }
        .icon-container:active {
            cursor: grabbing;
            box-shadow: 0 6px 16px rgba(0,0,0,0.40);
        }
        .popup {
            display: none;
            background: #fff;
            border: 1px solid #aaa;
            border-radius: 7px;
            padding: 14px;
            box-shadow: 0 8px 28px rgba(0,0,0,0.28);
            position: absolute;
            top: 48px;
            left: 50%;
            transform: translateX(-50%);
            z-index: 2147483647;
            width: 440px;
            min-height: 210px;
            font-family: Arial, sans-serif;
            font-size: 14px;
            pointer-events: auto;
            overflow: visible;
        }
        .popup.show {
            display: block !important;
            visibility: visible !important;
        }
        .popup label {
            display: block;
            margin: 6px 0 3px 0;
            cursor: pointer;
        }
        .popup button {
            margin: 10px 5px 0 0;
            padding: 6px 12px;
            cursor: pointer;
        }
        .sniff-summary {
            background: #f9f9fb;
            border: 1px solid #dedee6;
            max-height: 160px;
            overflow-y: auto;
            margin: 8px 0;
            padding: 7px;
            font-size: 12px;
        }
        .sniff-summary ul {
            list-style: none;
            padding-left: 0;
            margin: 0;
        }
        .sniff-summary li {
            margin-bottom: 4px;
            word-break: break-all;
        }
        .progress {
            margin-top: 12px;
            font-size: 12px;
            color: #234;
        }
        .progress-bar {
            width: 100%;
            background: #eee;
            height: 6px;
            border-radius: 3px;
            overflow: hidden;
        }
        .progress-bar-fill {
            height: 100%;
            background: #29a96e;
            width: 0;
            transition: width 0.25s;
        }
        .domain-btns {
            margin: 7px 0;
        }
    `;
<<<<<<< HEAD
    shadow.appendChild(style);

    // Floating eye
    const iconContainer = document.createElement('div');
    iconContainer.className = 'icon-container';
    iconContainer.title = 'Show Website Snapshot Saver options';
    iconContainer.innerHTML = `
        <svg width="32" height="32" viewBox="0 0 24 24" fill="none"><path d="M12 4.5C7 4.5 2.73 7.61 1 12c1.73 4.39 6 7.5 11 7.5s9.27-3.11 11-7.5c-1.73-4.39-6-7.5-11-7.5zM12 17c-2.76 0-5-2.24-5-5s2.24-5 5-5 5 2.24 5 5-2.24 5-5 5zm0-8c-1.66 0-3 1.34-3 3s1.34 3 3 3 3-1.34 3-3-1.34-3-3-3z" fill="#000"/></svg>
    `;
    shadow.appendChild(iconContainer);

    // Popup panel
    const popup = document.createElement('div');
    popup.className = 'popup';
    popup.innerHTML = `
        <div class="domain-btns">
            <label><input type="checkbox" id="stayOnSubdomain" checked> Stay on this subdomain only</label>
            <label><input type="checkbox" id="stayOnDomain"> Allow all of this domain</label>
            <label><input type="checkbox" id="allowExternalDomains"> Traverse other domains</label>
            <label><input type="checkbox" id="skipBig" checked> Skip files larger than <input type="number" id="skipSize" value="${savedSize}" min="1" style="width:4em;"> MB</label>
        </div>
        <button id="sniffBtn" style="margin-bottom:6px;">Sniff Downloadable Resources</button>
        <button id="classicBtn" style="margin-bottom:6px;">Full Website Snapshot (Classic)</button>
        <div class="sniff-summary" id="sniffSummary">No resources sniffed yet.</div>
        <button id="saveButton" disabled>Save Selected as ZIP</button>
        <button id="cancelButton">Cancel</button>
        <div class="progress" id="progress">Ready</div>
        <div class="progress-bar"><div class="progress-bar-fill" id="progressBar"></div></div>
    `;
    shadow.appendChild(popup);

    // ===== Drag Logic =====
    let isDragging = false, offsetX, offsetY, justDragged = false;
    iconContainer.addEventListener('mousedown', (e) => {
        e.preventDefault(); e.stopPropagation();
        offsetX = e.clientX - host.offsetLeft;
        offsetY = e.clientY - host.offsetTop;
        isDragging = true; justDragged = false;
        document.body.style.userSelect = 'none';
    });
    document.addEventListener('mousemove', (e) => {
        if (isDragging) {
            justDragged = true;
            let newX = e.clientX - offsetX, newY = e.clientY - offsetY;
            const iconRect = host.getBoundingClientRect();
            const maxX = window.innerWidth - iconRect.width, maxY = window.innerHeight - iconRect.height;
            newX = Math.max(0, Math.min(newX, maxX)); newY = Math.max(0, Math.min(newY, maxY));
            host.style.left = `${newX}px`;
            host.style.top = `${newY}px`;
        }
    });
    document.addEventListener('mouseup', (e) => {
        if (isDragging) {
            isDragging = false;
            document.body.style.userSelect = 'auto';
            setTimeout(() => { justDragged = false; }, 0);
        }
    });

    // ===== Popup toggle =====
    let isPopupOpen = false;
    iconContainer.addEventListener('click', (e) => {
        e.stopPropagation();
        if (justDragged) return;
        isPopupOpen = !isPopupOpen;
        popup.classList.toggle('show', isPopupOpen);
    });

    // ===== BUTTONS & STATE =====
    const sniffBtn = popup.querySelector('#sniffBtn');
    const classicBtn = popup.querySelector('#classicBtn');
    const saveButton = popup.querySelector('#saveButton');
    const cancelButton = popup.querySelector('#cancelButton');
    const sniffSummary = popup.querySelector('#sniffSummary');
    const progressDiv = popup.querySelector('#progress');
    const progressBar = popup.querySelector('#progressBar');
    const stayOnSubdomain = popup.querySelector('#stayOnSubdomain');
    const stayOnDomain = popup.querySelector('#stayOnDomain');
    const allowExternalDomains = popup.querySelector('#allowExternalDomains');
    const skipBig = popup.querySelector('#skipBig');
    const skipSizeInput = popup.querySelector('#skipSize');
    skipSizeInput.addEventListener('change', () => {
        localStorage.setItem(SIZE_KEY, skipSizeInput.value);
    });

    // Domain toggle logic (mutual exclusion)
    function updateDomainToggles() {
        if (allowExternalDomains.checked) {
            stayOnDomain.checked = false;
            stayOnSubdomain.checked = false;
            stayOnDomain.disabled = true;
            stayOnSubdomain.disabled = true;
        } else if (stayOnDomain.checked) {
            stayOnSubdomain.checked = false;
            stayOnSubdomain.disabled = true;
            stayOnDomain.disabled = false;
        } else {
            stayOnSubdomain.checked = true;
            stayOnSubdomain.disabled = false;
            stayOnDomain.disabled = false;
=======
        shadow.appendChild(style);

        // Floating eye
        const iconContainer = document.createElement('div');
        iconContainer.className = 'icon-container';
        iconContainer.title = 'Show Website Snapshot Saver options';
        iconContainer.innerHTML = `
            <svg width="32" height="32" viewBox="0 0 24 24" fill="none"><path d="M12 4.5C7 4.5 2.73 7.61 1 12c1.73 4.39 6 7.5 11 7.5s9.27-3.11 11-7.5c-1.73-4.39-6-7.5-11-7.5zM12 17c-2.76 0-5-2.24-5-5s2.24-5 5-5 5 2.24 5 5-2.24 5-5 5zm0-8c-1.66 0-3 1.34-3 3s1.34 3 3 3 3-1.34 3-3-1.34-3-3-3z" fill="#000"/></svg>
        `;
        shadow.appendChild(iconContainer);

        // Popup panel
        const popup = document.createElement('div');
        popup.className = 'popup';
        popup.innerHTML = `
            <div class="domain-btns">
                <label><input type="checkbox" id="stayOnSubdomain" checked> Stay on this subdomain only</label>
                <label><input type="checkbox" id="stayOnDomain"> Allow all of this domain</label>
                <label><input type="checkbox" id="allowExternalDomains"> Traverse other domains</label>
                <hr style="border:0; border-top:1px solid #eee; margin: 8px 0;">
                <label><input type="checkbox" id="iconsManifests" checked> Icons & manifests</label>
                <label><input type="checkbox" id="videoPosters" checked> Video posters</label>
                <label><input type="checkbox" id="cssExtras" checked> CSS imports/background images</label>
                <hr style="border:0; border-top:1px solid #eee; margin: 8px 0;">
                <label>Skip files larger than <input type="number" id="skipSize" value="5" style="width:60px;"> MB</label>
                <label>Maximum crawl depth: <input type="number" id="maxDepth" min="0" style="width:50px;" placeholder="∞"></label>
                <label>User Agent: <input type="text" id="userAgent" placeholder="default" style="width:160px"></label>
            </div>
            <button id="sniffBtn" style="margin-bottom:6px;">Sniff Downloadable Resources</button>
            <button id="classicBtn" style="margin-bottom:6px;">Full Website Snapshot (Classic)</button>
            <div class="sniff-summary" id="sniffSummary">No resources sniffed yet.</div>
            <button id="saveButton" disabled>Save Selected as ZIP</button>
            <button id="cancelButton">Cancel</button>
            <div class="progress" id="progress">Ready</div>
            <div class="progress-bar"><div class="progress-bar-fill" id="progressBar"></div></div>
        `;
        shadow.appendChild(popup);

        // ===== Drag Logic =====
        let isDragging = false, offsetX, offsetY, justDragged = false;
        iconContainer.addEventListener('mousedown', (e) => {
            e.preventDefault(); e.stopPropagation();
            offsetX = e.clientX - host.offsetLeft;
            offsetY = e.clientY - host.offsetTop;
            isDragging = true; justDragged = false;
            document.body.style.userSelect = 'none';
        });
        document.addEventListener('mousemove', (e) => {
            if (isDragging) {
                justDragged = true;
                let newX = e.clientX - offsetX, newY = e.clientY - offsetY;
                const iconRect = host.getBoundingClientRect();
                const maxX = window.innerWidth - iconRect.width, maxY = window.innerHeight - iconRect.height;
                newX = Math.max(0, Math.min(newX, maxX)); newY = Math.max(0, Math.min(newY, maxY));
                host.style.left = `${newX}px`;
                host.style.top = `${newY}px`;
            }
        });
        document.addEventListener('mouseup', (e) => {
            if (isDragging) {
                isDragging = false;
                document.body.style.userSelect = 'auto';
                setTimeout(() => { justDragged = false; }, 0);
            }
        });

        // ===== Popup toggle =====
        let isPopupOpen = false;
        iconContainer.addEventListener('click', (e) => {
            e.stopPropagation();
            if (justDragged) return;
            isPopupOpen = !isPopupOpen;
            popup.classList.toggle('show', isPopupOpen);
        });

        // ===== BUTTONS & STATE =====
        const sniffBtn = popup.querySelector('#sniffBtn');
        const classicBtn = popup.querySelector('#classicBtn');
        const saveButton = popup.querySelector('#saveButton');
        const cancelButton = popup.querySelector('#cancelButton');
        const sniffSummary = popup.querySelector('#sniffSummary');
        const progressDiv = popup.querySelector('#progress');
        const progressBar = popup.querySelector('#progressBar');
        const stayOnSubdomain = popup.querySelector('#stayOnSubdomain');
        const stayOnDomain = popup.querySelector('#stayOnDomain');
        const allowExternalDomains = popup.querySelector('#allowExternalDomains');
        const iconsManifests = popup.querySelector('#iconsManifests');
        const videoPosters = popup.querySelector('#videoPosters');
        const cssExtras = popup.querySelector('#cssExtras');
        const skipSizeInput = popup.querySelector('#skipSize');
        const maxDepthInput = popup.querySelector('#maxDepth');
        const userAgent = popup.querySelector('#userAgent');

        // Domain toggle logic (mutual exclusion)
        function updateDomainToggles() {
            if (allowExternalDomains.checked) {
                stayOnDomain.checked = false;
                stayOnSubdomain.checked = false;
                stayOnDomain.disabled = true;
                stayOnSubdomain.disabled = true;
            } else if (stayOnDomain.checked) {
                stayOnSubdomain.checked = false;
                stayOnSubdomain.disabled = true;
                stayOnDomain.disabled = false;
            } else {
                stayOnSubdomain.checked = true;
                stayOnSubdomain.disabled = false;
                stayOnDomain.disabled = false;
            }
>>>>>>> 07d470a5
        }
        allowExternalDomains.addEventListener('change', updateDomainToggles);
        stayOnDomain.addEventListener('change', updateDomainToggles);
        stayOnSubdomain.addEventListener('change', updateDomainToggles);

        // State for smart sniffer
        let sniffedResources = [];
        let lastSnifferOpts = null;

        // ===== SNIFF BUTTON: Pre-scan resources and list =====
        sniffBtn.addEventListener('click', async () => {
            saveButton.disabled = true;
            sniffSummary.textContent = 'Scanning...';
            progressDiv.textContent = 'Sniffing page resources...';
            progressBar.style.width = '10%';
            await new Promise(r => setTimeout(r, 200));
            const opts = {
                stayOnSubdomain: stayOnSubdomain.checked,
                stayOnDomain: stayOnDomain.checked && !stayOnSubdomain.checked,
                allowExternalDomains: allowExternalDomains.checked,
                includeIcons: iconsManifests.checked,
                includePosters: videoPosters.checked,
                includeCssExtras: cssExtras.checked,
                userAgent: userAgent.value.trim()
            };
            lastSnifferOpts = opts;
            sniffedResources = await smartResourceSniffer(opts);
            progressBar.style.width = '40%';
            // Try to get HEAD info for size/type
            for (let i=0; i<sniffedResources.length; ++i) {
                const r = sniffedResources[i];
                await new Promise(res => {
                    const headers = {};
                    if (opts.userAgent) headers['User-Agent'] = opts.userAgent;
                    GM_xmlhttpRequest({
                        method: 'HEAD',
                        url: r.url,
                        timeout: 5000,
                        headers,
                        onload: function(resp) {
                            r.size = resp.responseHeaders.match(/Content-Length: ?(\d+)/i) ? parseInt(RegExp.$1,10) : null;
                            r.mime = resp.responseHeaders.match(/Content-Type: ?([\w\/\-\.\+]+)(;|$)/i) ? RegExp.$1 : null;
                            res();
                        },
                        onerror: res,
                        ontimeout: res
                    });
                });
                progressBar.style.width = `${40 + (i/sniffedResources.length)*30}%`;
            }
            progressBar.style.width = '70%';
            // List
            if (sniffedResources.length === 0) {
                sniffSummary.innerHTML = '<em>No downloadable resources detected.</em>';
            } else {
                sniffSummary.innerHTML = `<strong>${sniffedResources.length} resources found:</strong><ul>` +
                    sniffedResources.map(r =>
                                         `<li>
<input type="checkbox" class="reschk" checked data-url="${r.url}">
<b>${r.suggestedName}</b>
<span style="color:#888">[${r.type || "?"}]</span>
<small>${r.mime || ""} ${r.size ? `(${(r.size/1024).toFixed(1)}KB)` : ""}</small>
</li>`
                                        ).join('') + '</ul>';

<<<<<<< HEAD
        }
        progressDiv.textContent = 'Ready. Review and select resources to save.';
        progressBar.style.width = '100%';
        saveButton.disabled = sniffedResources.length === 0;
    });

    // ===== SAVE BUTTON: Download and zip all checked resources =====
    saveButton.addEventListener('click', async () => {
        const checkedBoxes = Array.from(shadow.querySelectorAll('.reschk')).filter(cb => cb.checked);
        const resourcesToSave = sniffedResources.filter(r => checkedBoxes.find(cb => cb.getAttribute('data-url') === r.url));
        progressDiv.textContent = 'Downloading selected resources...';
        progressBar.style.width = '0%';
        const files = {};
        const summary = [];
        for (let i=0; i<resourcesToSave.length; ++i) {
            const r = resourcesToSave[i];
            // Skip big files
            const maxSize = parseFloat(skipSizeInput.value);
            if (skipBig.checked && maxSize && r.size && r.size > maxSize * 1024 * 1024) {
                summary.push({
                    url: r.url,
                    name: r.suggestedName,
                    type: r.type,
                    size: r.size,
                    mime: r.mime,
                    skipped: `File >${maxSize}MB`
                });
                continue;
=======
>>>>>>> 07d470a5
            }
            progressDiv.textContent = 'Ready. Review and select resources to save.';
            progressBar.style.width = '100%';
            saveButton.disabled = sniffedResources.length === 0;
        });

        // ===== SAVE BUTTON: Download and zip all checked resources =====
        saveButton.addEventListener('click', async () => {
            const checkedBoxes = Array.from(shadow.querySelectorAll('.reschk')).filter(cb => cb.checked);
            const resourcesToSave = sniffedResources.filter(r => checkedBoxes.find(cb => cb.getAttribute('data-url') === r.url));
            progressDiv.textContent = 'Downloading selected resources...';
            progressBar.style.width = '0%';
            const files = {};
            const summary = [];
            const skipLimit = parseFloat(skipSizeInput.value) || 0;
            for (let i=0; i<resourcesToSave.length; ++i) {
                const r = resourcesToSave[i];
                // Skip big files
                if (skipLimit > 0 && r.size && r.size > skipLimit * 1024 * 1024) {
                    summary.push({
                        url: r.url,
                        name: r.suggestedName,
                        type: r.type,
                        size: r.size,
                        mime: r.mime,
                        skipped: `File >${skipLimit}MB`
                    });
                    continue;
                }
                progressDiv.textContent = `Downloading: ${r.suggestedName} (${i+1}/${resourcesToSave.length})`;
                progressBar.style.width = `${(i/resourcesToSave.length)*80}%`;
                await new Promise(res => {
                    const headers = {};
                    if (userAgent.value.trim()) headers['User-Agent'] = userAgent.value.trim();
                    GM_xmlhttpRequest({
                        method: 'GET',
                        url: r.url,
                        responseType: 'blob',
                        timeout: 20000,
                        headers,
                        onload: async function(resp) {
                            let uint8 = await blobToUint8Array(resp.response);
                            files[r.suggestedName] = uint8;
                            summary.push({
                                url: r.url,
                                name: r.suggestedName,
                                type: r.type,
                                size: r.size || (resp.response ? resp.response.size : null),
                                mime: r.mime || resp.response.type
                            });
                            res();
                        },
                        onerror: function() {
                            summary.push({
                                url: r.url, name: r.suggestedName, type: r.type, error: 'Failed to download'
                            });
                            res();
                        },
                        ontimeout: function() {
                            summary.push({
                                url: r.url, name: r.suggestedName, type: r.type, error: 'Timeout'
                            });
                            res();
                        }
                    });
                });
            }
            files['sniffed-summary.json'] = new TextEncoder().encode(JSON.stringify(summary,null,2));
            progressBar.style.width = '90%';
            progressDiv.textContent = 'Generating zip...';
            const zipData = await zipWithProgress(files, { level: 0 }, pct => {
                progressBar.style.width = `${90 + pct * 10}%`;
                progressDiv.textContent = `Zipping: ${Math.round(pct * 100)}%`;
            }).catch(err => {
                progressDiv.textContent = 'ZIP failed: ' + err;
                alert('ZIP failed: ' + err);
                return null;
            });
            if (!zipData) return;
            let zipBlob = new Blob([zipData], { type: 'application/zip' });
            let url = URL.createObjectURL(zipBlob);
            let a = document.createElement('a');
            a.href = url;
            a.download = `website-sniffed-resources-${new Date().toISOString().replace(/:/g, '-')}.zip`;
            document.body.appendChild(a); a.click(); document.body.removeChild(a);
            setTimeout(()=>URL.revokeObjectURL(url),3500);
            progressDiv.textContent = 'ZIP saved!'; progressBar.style.width = '100%';
        });
<<<<<<< HEAD
        if (!zipData) return;
        let zipBlob = new Blob([zipData], { type: 'application/zip' });
        let url = URL.createObjectURL(zipBlob);
        let a = document.createElement('a');
        a.href = url;
        a.download = `website-sniffed-resources-${new Date().toISOString().replace(/:/g, '-')}.zip`;
        document.body.appendChild(a); a.click(); document.body.removeChild(a);
        setTimeout(()=>URL.revokeObjectURL(url),3500);
        progressDiv.textContent = 'ZIP saved!'; progressBar.style.width = '100%';
    });

    // ===== CLASSIC BUTTON: Run full website snapshot (deep crawl) =====
    classicBtn.addEventListener('click', async () => {
        popup.classList.remove('show');
        isPopupOpen = false;
        await runFullSnapshot({
            stayOnSubdomain: stayOnSubdomain.checked,
            stayOnDomain: stayOnDomain.checked && !stayOnSubdomain.checked,
            allowExternalDomains: allowExternalDomains.checked,
            skipBig: skipBig.checked,
            maxSizeMB: parseFloat(skipSizeInput.value)
=======

        // ===== CLASSIC BUTTON: Run full website snapshot (deep crawl) =====
        classicBtn.addEventListener('click', async () => {
            popup.classList.remove('show');
            isPopupOpen = false;
            await runFullSnapshot({
                stayOnSubdomain: stayOnSubdomain.checked,
                stayOnDomain: stayOnDomain.checked && !stayOnSubdomain.checked,
                allowExternalDomains: allowExternalDomains.checked,
                includeIcons: iconsManifests.checked,
                includePosters: videoPosters.checked,
                includeCssExtras: cssExtras.checked,
                skipLargerThan: parseFloat(skipSizeInput.value) || 0,
                maxDepth: maxDepthInput.value ? parseInt(maxDepthInput.value, 10) : null,
                userAgent: userAgent.value.trim()
            });
>>>>>>> 07d470a5
        });

        // ===== CANCEL: Hide popup =====
        cancelButton.addEventListener('click', (e) => {
            e.stopPropagation();
            popup.classList.remove('show');
            isPopupOpen = false;
            progressDiv.textContent = 'Ready';
            progressBar.style.width = '0%';
        });
    }

    // --- Self-heal overlay
    function monitorSnapshotOverlay() {
        const observer = new MutationObserver(() => {
            if (!document.getElementById('snapshot-shadow-host')) {
                setTimeout(createSnapshotShadowHost, 100);
            }
        });
        observer.observe(document.body, { childList: true, subtree: false });
    }

    // ========== CLASSIC FULL SNAPSHOT (Deep Website Crawl) ==========

    async function runFullSnapshot(options) {
        // UI overlay
        let overlay = document.getElementById('snapshot-full-overlay');
        if (!overlay) {
            overlay = document.createElement('div');
            overlay.id = 'snapshot-full-overlay';
            Object.assign(overlay.style, {
                position: 'fixed',
                left: 0, top: 0, width: '100vw', height: '100vh',
                zIndex: '2147483647',
                background: 'rgba(255,255,255,0.90)',
                color: '#123',
                fontFamily: 'Arial, sans-serif',
                fontSize: '16px',
                padding: '38px 0 0 0',
                textAlign: 'center'
            });
            overlay.innerHTML = `<div id="snapshot-status">Initializing full website snapshot...</div>
            <div style="width:70%;margin:25px auto 8px auto;height:8px;background:#eee;border-radius:4px;overflow:hidden;">
            <div id="snapshot-bar" style="height:100%;background:#29a96e;width:0%;transition:width 0.22s;"></div>
            </div>
            <button id="snapshot-cancel" style="margin-top:25px;padding:6px 18px;font-size:14px;">Cancel</button>`;
            document.body.appendChild(overlay);
            document.getElementById('snapshot-cancel').onclick = () => {
                overlay.remove();
                snapshotCancelled = true;
            };
        }
        let statusDiv = document.getElementById('snapshot-status');
        let barDiv = document.getElementById('snapshot-bar');

        // State
        let snapshotCancelled = false;

        // Start full crawl!
        statusDiv.textContent = 'Collecting site data and resources...';
        let {files: crawlFiles, failed: crawlFailed} = await collectResources(options, (msg, pct) => {
            statusDiv.textContent = msg;
            if (pct !== undefined) barDiv.style.width = `${pct}%`;
            if (snapshotCancelled) throw new Error('Snapshot cancelled.');
        });

        if (snapshotCancelled) {
            statusDiv.textContent = 'Snapshot cancelled by user.';
            setTimeout(()=>{ if(overlay) overlay.remove(); }, 2000);
            return;
        }

        statusDiv.textContent = 'Generating ZIP archive...';
        barDiv.style.width = '97%';

        crawlFiles['snapshot-summary.json'] = new TextEncoder().encode(JSON.stringify({
            files: Object.keys(crawlFiles),
            failed: crawlFailed,
            time: (new Date()).toISOString()
        }, null, 2));

        const zipOut = await zipWithProgress(crawlFiles, { level: 0 }, pct => {
            barDiv.style.width = `${97 + pct * 3}%`;
            statusDiv.textContent = `Zipping... ${Math.round(pct * 100)}%`;
        }).catch(err => {
            statusDiv.textContent = 'ZIP failed: ' + err;
            alert('ZIP failed: ' + err);
            return null;
        });
        if (!zipOut) return;
        let zipBlob = new Blob([zipOut], { type: 'application/zip' });
        let url = URL.createObjectURL(zipBlob);
        let a = document.createElement('a');
        a.href = url;
        a.download = `website_snapshot_${new Date().toISOString().replace(/:/g, '-')}.zip`;
        document.body.appendChild(a); a.click(); document.body.removeChild(a);
        setTimeout(()=>URL.revokeObjectURL(url),3500);
        statusDiv.textContent = 'ZIP file ready. Download should start.';
        barDiv.style.width = '100%';
        setTimeout(()=>{ if(overlay) overlay.remove(); }, 3000);
    }


    // Crawl logic
    async function collectResources(options, updateBar) {
        options = Object.assign({
            includeIcons: true,
            includePosters: true,
            includeCssExtras: true,
            skipLargerThan: 0,
            maxDepth: null
        }, options);

        const maxDepth = (options.maxDepth === null || isNaN(options.maxDepth)) ? Infinity : options.maxDepth;
        const toVisit = [{url: window.location.href, path: 'index.html', depth: 0}];
        const files = {};
        const visited = new Set();
        const failed = [];
        let totalOps = 1, doneOps = 0;

        function absUrl(url, base) {
            try { return new URL(url, base).href; } catch(e) { return url; }
        }
        function markDone() {
            doneOps++;
            if (typeof updateBar === 'function') {
                let pct = Math.min(10 + (doneOps / totalOps) * 80, 89);
                updateBar(`Crawling site (${doneOps}/${totalOps})...`, pct);
            }
        }

        // Main crawl loop
        while (toVisit.length > 0) {
            markDone();
            if (typeof updateBar === 'function' && snapshotCancelled) break;
            const next = toVisit.shift();
            if (next.depth > maxDepth) continue;
            if (visited.has(next.url)) continue;
            visited.add(next.url);
            try {
                const html = await new Promise((resolve, reject) => {
                    const headers = {};
                    if (options.userAgent) headers['User-Agent'] = options.userAgent;
                    GM_xmlhttpRequest({
                        method: 'GET',
                        url: next.url,
                        responseType: 'text',
                        timeout: 15000,
                        headers,
                        onload: r => resolve(r.response),
                        onerror: () => reject(new Error('Network error')),
                        ontimeout: () => reject(new Error('Timeout'))
                    });
                });
                files[next.path] = new TextEncoder().encode(html);

                // Find resources
                const resList = [];
                html.replace(/<script[^>]+src=['"]([^'"]+)['"]/ig, (_, src) => {
                    resList.push({type: 'script', url: absUrl(src, next.url)});
                    return '';
                });
                html.replace(/<link[^>]+href=['"]([^'"]+)['"][^>]*rel=['"]?stylesheet['"]?/ig, (_, href) => {
                    resList.push({type: 'css', url: absUrl(href, next.url)});
                    return '';
                });
                html.replace(/<img[^>]+src=['"]([^'"]+)['"]/ig, (_, src) => {
                    resList.push({type: 'img', url: absUrl(src, next.url)});
                    return '';
                });
                html.replace(/<(source|video|audio)[^>]+src=['"]([^'"]+)['"]/ig, (_, tag, src) => {
                    resList.push({type: tag, url: absUrl(src, next.url)});
                    return '';
                });
                html.replace(/<video[^>]+poster=['"]([^'"]+)['"]/ig, (_, poster) => {
                    if (options.includePosters) {
                        resList.push({type:'poster', url: absUrl(poster, next.url)});
                    }
                    return '';
                });
                html.replace(/url\(['"]?([^'")]+)['"]?\)/ig, (_, url) => {
                    if (options.includeCssExtras) {
                        resList.push({type: 'bgimg', url: absUrl(url, next.url)});
                    }
                    return '';
                });
                html.replace(/<iframe[^>]+src=['"]([^'"]+)['"]/ig, (_, src) => {
                    resList.push({type: 'iframe', url: absUrl(src, next.url)});
                    return '';
                });
                html.replace(/<link[^>]+rel=['"](?:[^'"]*icon[^'"]*)['"][^>]*href=['"]([^'"]+)['"]/ig,
                    (_, href) => {
                        if (options.includeIcons) {
                            resList.push({type: 'icon', url: absUrl(href, next.url)});
                        }
                        return '';
                    });
                html.replace(/<link[^>]+rel=['"]manifest['"][^>]*href=['"]([^'"]+)['"]/ig, (_, href) => {
                    if (options.includeIcons) {
                        resList.push({type:'manifest', url: absUrl(href, next.url)});
                    }
                    return '';
                });
                html.replace(/<a[^>]+href=['"]([^'"]+)['"]/ig, (_, href) => {
                    if (/^rtsp:|^rtmp:|^mms:|^ftp:/i.test(href) || /\.(zip|rar|7z|exe|mp3|mp4|wav|avi|mov|pdf|docx?|xlsx?|pptx?|png|jpe?g|gif|svg|webp|csv|json|xml|txt|tar|gz)$/i.test(href)) {
                        resList.push({type: 'file', url: absUrl(href, next.url)});
                    }
                    return '';
                });
                html.replace(/<style[^>]*>([\s\S]*?)<\/style>/ig, (_, css) => {
                    if (options.includeCssExtras) {
                    [...css.matchAll(/@import\s+url\(['"]?([^'"]+)['"]?\)/ig)].forEach(m => {
                        resList.push({type:'css-import', url: absUrl(m[1], next.url)});
                    });
                    [...css.matchAll(/url\(['"]?([^'")]+)['"]?\)/ig)].forEach(m => {
                        resList.push({type:'css-embed', url: absUrl(m[1], next.url)});
                    });
                    }
                    return '';
                });

                for (const r of resList) {
                    if (!visited.has(r.url) && r.url.startsWith('http')) {
                        totalOps++;
                        let allowed = false;
                        if (options.allowExternalDomains) allowed = true;
                        else if (options.stayOnDomain && sameDomain(r.url)) allowed = true;
                        else if (options.stayOnSubdomain && sameSubdomain(r.url)) allowed = true;
                        if (!allowed) continue;
                        if (r.type === 'iframe' || r.type === 'html') {
                            if (next.depth + 1 <= maxDepth) {
                                const iframePath = (r.url.split('//')[1] || r.url).replace(/[\\/:*?"<>|]+/g, '_') + '.html';
                                toVisit.push({url: r.url, path: iframePath, depth: next.depth + 1});
                            }
                        } else {
                            // Download resource
                            try {
<<<<<<< HEAD
                                let skipBig = options.skipBig;
                                let maxSize = options.maxSizeMB;
=======
                                let skipLimit = options.skipLargerThan;
>>>>>>> 07d470a5
                                let head = await new Promise(res => {
                                    const headers = {};
                                    if (options.userAgent) headers['User-Agent'] = options.userAgent;
                                    GM_xmlhttpRequest({
                                        method: 'HEAD',
                                        url: r.url,
                                        timeout: 8000,
                                        headers,
                                        onload: function(resp) {
                                            let s = resp.responseHeaders.match(/Content-Length: ?(\d+)/i);
                                            let size = s ? +s[1] : null;
                                            res(size);
                                        },
                                        onerror: () => res(null),
                                        ontimeout: () => res(null)
                                    });
                                });
<<<<<<< HEAD
                                if (skipBig && maxSize && head && head > maxSize * 1024 * 1024) {
=======
                                if (skipLimit && head && head > skipLimit * 1024 * 1024) {
>>>>>>> 07d470a5
                                    failed.push({url: r.url, reason: "Skipped (big file)"});
                                    continue;
                                }
                                const blob = await new Promise((resolve, reject) => {
                                    const headers = {};
                                    if (options.userAgent) headers['User-Agent'] = options.userAgent;
                                    GM_xmlhttpRequest({
                                        method: 'GET',
                                        url: r.url,
                                        responseType: 'blob',
                                        timeout: 20000,
                                        headers,
                                        onload: r => resolve(r.response),
                                        onerror: () => reject(new Error('Network error')),
                                        ontimeout: () => reject(new Error('Timeout'))
                                    });
                                });
                                const resPath = (r.url.split('//')[1] || r.url).replace(/[\\/:*?"<>|]+/g, '_');
                                files[resPath] = await blobToUint8Array(blob);
                            } catch (e) {
                                failed.push({url: r.url, reason: e.message});
                            }
                        }
                    }
                }
            } catch (e) {
                failed.push({url: next.url, reason: e.message});
            }
        }
        return {files, failed};
    }


    // ====== INIT: Start overlay & self-heal ======
    if (document.readyState === 'complete' || document.readyState === 'interactive') {
        createSnapshotShadowHost();
        monitorSnapshotOverlay();
    } else {
        window.addEventListener('DOMContentLoaded', () => {
            createSnapshotShadowHost();
            monitorSnapshotOverlay();
        }, { once: true });
    }

})();<|MERGE_RESOLUTION|>--- conflicted
+++ resolved
@@ -1,9 +1,9 @@
 // ==UserScript==
-// @name         Website Snapshot Saver 3.6 (Full Features, fflate, ShadowDOM)
+// @name         Website Snapshot Saver 3.7 (Merged & Deduped)
 // @namespace    http://tampermonkey.net/
-// @version      3.6
-// @description  Download all resources with full resource picker, domain settings, classic crawl, >5MB filter, self-healing draggable Shadow DOM overlay, and ultra-fast zipping via fflate!
-// @author       Justin
+// @version      3.7
+// @description  Download all resources with a full resource picker, domain settings, classic crawl, file size filter, self-healing draggable Shadow DOM overlay, and ultra-fast zipping via fflate. Merged and improved by an assistant.
+// @author       Justin & Assistant
 // @match        *://*/*
 // @grant        GM_xmlhttpRequest
 // @connect      *
@@ -16,8 +16,14 @@
     const SIZE_KEY = 'snapshotSkipSizeMB';
     let savedSize = parseFloat(localStorage.getItem(SIZE_KEY));
     if (!Number.isFinite(savedSize) || savedSize <= 0) savedSize = 5;
-    // ---- UTILS
-
+
+    // ---- UTILITY FUNCTIONS ----
+
+    /**
+     * Converts a Blob to a Uint8Array.
+     * @param {Blob} blob - The blob to convert.
+     * @returns {Promise<Uint8Array>}
+     */
     function blobToUint8Array(blob) {
         return new Promise((resolve, reject) => {
             const reader = new FileReader();
@@ -29,7 +35,13 @@
         });
     }
 
-    // Zip helper using fflate streams with progress callback
+    /**
+     * Zips files using fflate's streaming API with a progress callback.
+     * @param {Object.<string, Uint8Array>} files - An object where keys are filenames and values are file data.
+     * @param {object} opts - fflate options.
+     * @param {function(number): void} progressCb - Callback for zip progress (0 to 1).
+     * @returns {Promise<Uint8Array>} The zipped data.
+     */
     function zipWithProgress(files, opts, progressCb) {
         return new Promise((resolve, reject) => {
             const chunks = [];
@@ -43,10 +55,14 @@
                     const total = chunks.reduce((n, c) => n + c.length, 0);
                     const out = new Uint8Array(total);
                     let off = 0;
-                    for (const c of chunks) { out.set(c, off); off += c.length; }
+                    for (const c of chunks) {
+                        out.set(c, off);
+                        off += c.length;
+                    }
                     resolve(out);
                 }
             });
+
             const names = Object.keys(files);
             let done = 0;
             names.forEach(name => {
@@ -67,7 +83,8 @@
         });
     }
 
-    // ---- DOMAIN UTILS (from 3.0)
+
+    // ---- DOMAIN UTILITY FUNCTIONS ----
 
     function getDomainRoot(url) {
         try {
@@ -77,179 +94,199 @@
             if (parts.length <= 2) return host;
             const tld2 = parts.slice(-2).join('.');
             const tld3 = parts.slice(-3).join('.');
-            const tldish = /(\.co\.|\.ac\.)[a-z]{2,3}$/i.test(tld3) ? tld3 : tld2;
-            return tldish;
-        } catch(e) { return window.location.hostname; }
-    }
+            // Common second-level domains
+            return /(\.co\.|\.ac\.|\.com\.)[a-z]{2,3}$/i.test(tld3) ? tld3 : tld2;
+        } catch (e) {
+            return window.location.hostname;
+        }
+    }
+
     function sameDomain(url) {
         try {
-            const root = getDomainRoot(window.location.href);
-            return getDomainRoot(url) === root;
-        } catch(e) { return false; }
-    }
+            return getDomainRoot(url) === getDomainRoot(window.location.href);
+        } catch (e) {
+            return false;
+        }
+    }
+
     function sameSubdomain(url) {
         try {
             const here = new URL(window.location.href);
             const test = new URL(url, here);
             return test.hostname === here.hostname;
-        } catch(e) { return false; }
-    }
-
-    // ---- SMART RESOURCE SNIFFER (from 3.0, improved)
+        } catch (e) {
+            return false;
+        }
+    }
+
+
+    // ---- SMART RESOURCE SNIFFER ----
 
     async function smartResourceSniffer(options) {
-        options = Object.assign({ includeIcons: true, includePosters: true, includeCssExtras: true }, options);
+        options = Object.assign({
+            includeIcons: true,
+            includePosters: true,
+            includeCssExtras: true
+        }, options);
         const resList = [];
         const seen = new Set();
 
         function addRes(url, type, foundIn, attr, suggestedName, isBlob) {
             if (!url || seen.has(url) || url.startsWith('javascript:') || url.startsWith('data:')) return;
-            if (options.stayOnSubdomain && !sameSubdomain(url)) return;
-            if (!options.stayOnSubdomain && options.stayOnDomain && !sameDomain(url)) return;
-            seen.add(url);
+
+            // Apply domain restrictions
+            const absoluteUrl = new URL(url, window.location.href).href;
+            if (options.stayOnSubdomain && !sameSubdomain(absoluteUrl)) return;
+            if (options.stayOnDomain && !sameDomain(absoluteUrl)) return;
+
+            seen.add(absoluteUrl);
             resList.push({
-                url,
+                url: absoluteUrl,
                 type,
                 foundIn,
                 attr,
-                suggestedName: suggestedName || url.split('/').pop().split('?')[0] || 'file',
+                suggestedName: suggestedName || absoluteUrl.split('/').pop().split('?')[0] || 'file',
                 isBlob: !!isBlob
             });
         }
-        [
-            {sel:'script[src]',type:'js',attr:'src'},
-            {sel:'link[href]',type:'css',attr:'href'},
-            {sel:'img[src]',type:'img',attr:'src'},
-            {sel:'img[srcset]',type:'imgset',attr:'srcset'},
-            {sel:'video[poster]',type:'poster',attr:'poster'},
-            {sel:'source[src]',type:'media',attr:'src'},
-            {sel:'source[srcset]',type:'mediaset',attr:'srcset'},
-            {sel:'audio[src]',type:'audio',attr:'src'},
-            {sel:'video[src]',type:'video',attr:'src'},
-            {sel:'embed[src]',type:'embed',attr:'src'},
-            {sel:'object[data]',type:'object',attr:'data'},
-            {sel:'iframe[src]',type:'iframe',attr:'src'},
-            {sel:'link[rel~="icon"][href]',type:'icon',attr:'href'},
-            {sel:'link[rel="manifest"][href]',type:'manifest',attr:'href'},
-            {sel:'a[href]',type:'link',attr:'href'}
-        ].forEach(({sel,type,attr}) => {
+
+        const selectors = [
+            { sel: 'script[src]', type: 'js', attr: 'src' },
+            { sel: 'link[href][rel~="stylesheet"]', type: 'css', attr: 'href' },
+            { sel: 'img[src]', type: 'img', attr: 'src' },
+            { sel: 'img[srcset]', type: 'imgset', attr: 'srcset' },
+            { sel: 'video[poster]', type: 'poster', attr: 'poster' },
+            { sel: 'source[src]', type: 'media', attr: 'src' },
+            { sel: 'source[srcset]', type: 'mediaset', attr: 'srcset' },
+            { sel: 'audio[src]', type: 'audio', attr: 'src' },
+            { sel: 'video[src]', type: 'video', attr: 'src' },
+            { sel: 'embed[src]', type: 'embed', attr: 'src' },
+            { sel: 'object[data]', type: 'object', attr: 'data' },
+            { sel: 'iframe[src]', type: 'iframe', attr: 'src' },
+            { sel: 'link[rel~="icon"][href]', type: 'icon', attr: 'href' },
+            { sel: 'link[rel="manifest"][href]', type: 'manifest', attr: 'href' },
+            { sel: 'a[href]', type: 'link', attr: 'href' }
+        ];
+
+        selectors.forEach(({ sel, type, attr }) => {
             document.querySelectorAll(sel).forEach(el => {
                 let raw = el.getAttribute(attr);
-                if (raw) {
-                    if (attr === 'srcset') {
-                        raw.split(',').map(e => e.trim().split(' ')[0]).forEach(r => addRes(r,type,sel,attr,undefined));
-                    } else {
-                        if (sel==='a[href]') {
-                            const isFile = /\.(zip|rar|7z|exe|mp3|mp4|wav|avi|mov|pdf|docx?|xlsx?|pptx?|png|jpe?g|gif|svg|webp|csv|json|xml|txt|tar|gz)$/i.test(raw);
-                            const isStream = /^rtsp:|^rtmp:|^mms:|^ftp:/i.test(raw);
-                            if (!isFile && !isStream) return;
-                        }
-                        if ((type==='icon' || type==='manifest') && !options.includeIcons) return;
-                        if (type==='poster' && !options.includePosters) return;
-                        if ((type==='css-import' || type==='bgimg' || type==='css-embed') && !options.includeCssExtras) return;
-                        addRes(raw, type, sel, attr, undefined);
+                if (!raw) return;
+
+                // Option checks
+                if ((type === 'icon' || type === 'manifest') && !options.includeIcons) return;
+                if (type === 'poster' && !options.includePosters) return;
+
+                if (attr === 'srcset') {
+                    raw.split(',').map(e => e.trim().split(' ')[0]).forEach(r => addRes(r, type, sel, attr));
+                } else if (sel === 'a[href]') {
+                    const isFile = /\.(zip|rar|7z|exe|mp3|mp4|wav|avi|mov|pdf|docx?|xlsx?|pptx?|png|jpe?g|gif|svg|webp|csv|json|xml|txt|tar|gz)$/i.test(raw);
+                    const isStream = /^rtsp:|^rtmp:|^mms:|^ftp:/i.test(raw);
+                    if (isFile || isStream) {
+                        addRes(raw, type, sel, attr);
                     }
-                }
-            });
-        });
-
-        // Stylesheets
-        for (const sheet of document.styleSheets) {
-            let rules;
-            try { rules = sheet.cssRules || sheet.rules; } catch(e) { continue; }
-            if (!rules) continue;
-            for (const rule of rules) {
-                if (!rule) continue;
-                if (options.includeCssExtras && rule.cssText && /@import/i.test(rule.cssText)) {
-                    let imp = /@import\s+url\(['"]?([^'")]+)['"]?\)/i.exec(rule.cssText);
-                    if (imp) addRes(imp[1],'css-import','@import','css-url',undefined);
-                }
-                if (rule.cssText && /@font-face/i.test(rule.cssText)) {
-                    let m = /url\(['"]?([^'")]+)['"]?\)/i.exec(rule.cssText);
-                    if (m) addRes(m[1],'font','@font-face','css-url',undefined);
-                }
-                if (options.includeCssExtras && rule.style && rule.style.backgroundImage) {
-                    let matches = [...rule.style.backgroundImage.matchAll(/url\(['"]?([^'")]+)['"]?\)/ig)];
-                    matches.forEach(match => addRes(match[1],'bgimg','css-bg','css-url',undefined));
-                }
-            }
-        }
+                } else {
+                    addRes(raw, type, sel, attr);
+                }
+            });
+        });
+
+        // Search through stylesheets for embedded resources
         if (options.includeCssExtras) {
+            for (const sheet of document.styleSheets) {
+                let rules;
+                try {
+                    rules = sheet.cssRules || sheet.rules;
+                } catch (e) {
+                    continue;
+                }
+                if (!rules) continue;
+
+                for (const rule of rules) {
+                    if (!rule) continue;
+                    const cssText = rule.cssText || '';
+                    if (/@import/i.test(cssText)) {
+                        let imp = /@import\s+url\(['"]?([^'")]+)['"]?\)/i.exec(cssText);
+                        if (imp) addRes(imp[1], 'css-import', '@import', 'css-url');
+                    }
+                    if (/@font-face/i.test(cssText)) {
+                        let m = /url\(['"]?([^'")]+)['"]?\)/i.exec(cssText);
+                        if (m) addRes(m[1], 'font', '@font-face', 'css-url');
+                    }
+                    if (rule.style && rule.style.backgroundImage) {
+                        [...rule.style.backgroundImage.matchAll(/url\(['"]?([^'")]+)['"]?\)/ig)]
+                        .forEach(match => addRes(match[1], 'bgimg', 'css-bg', 'css-url'));
+                    }
+                }
+            }
+            // Inline styles
             document.querySelectorAll('[style]').forEach(el => {
-                let bg = el.style.backgroundImage;
-                if (bg) {
-                    let matches = [...bg.matchAll(/url\(['"]?([^'")]+)['"]?\)/ig)];
-                    matches.forEach(match => addRes(match[1],'bgimg','[style]','css-url',undefined));
-                }
-            });
+                if (el.style.backgroundImage) {
+                    [...el.style.backgroundImage.matchAll(/url\(['"]?([^'")]+)['"]?\)/ig)]
+                    .forEach(match => addRes(match[1], 'bgimg', '[style]', 'css-url'));
+                }
+            });
+            // <style> tags
             document.querySelectorAll('style').forEach(el => {
-                let text = el.textContent || '';
-                let matches = [...text.matchAll(/@import\s+url\(['"]?([^'")]+)['"]?\)/ig)];
-                matches.forEach(m => addRes(m[1],'css-import','<style>','css-url',undefined));
-            });
-        }
-
-        // Shadow DOM
+                [...el.textContent.matchAll(/@import\s+url\(['"]?([^'"]+)['"]?\)/ig)]
+                .forEach(m => addRes(m[1], 'css-import', '<style>', 'css-url'));
+            });
+        }
+
+
+        // Find resources in Shadow DOM
         function sniffShadow(node) {
             if (node.shadowRoot) {
-                node.shadowRoot.querySelectorAll('*').forEach(child => sniffShadow(child));
+                // Recursively check elements inside the shadow root
+                node.shadowRoot.querySelectorAll('*').forEach(sniffShadow);
+                // Find resources directly within the shadow root
                 node.shadowRoot.querySelectorAll('[src],[href]').forEach(child => {
-                    ['src','href'].forEach(attr => {
+                    ['src', 'href'].forEach(attr => {
                         let raw = child.getAttribute(attr);
-                        if (raw) addRes(raw, 'shadow', 'shadowRoot', attr, undefined);
+                        if (raw) addRes(raw, 'shadow', 'shadowRoot', attr);
                     });
                 });
             }
         }
         document.querySelectorAll('*').forEach(sniffShadow);
 
+        // Find blob resources
         document.querySelectorAll('[src^="blob:"],[href^="blob:"]').forEach(el => {
             let src = el.getAttribute('src') || el.getAttribute('href');
             if (src) addRes(src, 'blob', el.tagName, 'src/href', undefined, true);
         });
 
-        // Canonicalize URLs
-        const absList = [];
-        for (const entry of resList) {
-            try { entry.url = new URL(entry.url, window.location.href).href; } catch(e) {}
-            absList.push(entry);
-        }
-        return absList;
-    }
-
-    // ---- SHADOW DOM OVERLAY & UI (from 3.0, modernized)
+        // Final list is already canonicalized by addRes
+        return resList;
+    }
+
+
+    // ---- SHADOW DOM OVERLAY & UI ----
 
     function createSnapshotShadowHost() {
-        // Remove previous, if present
+        // Remove previous instance if it exists
         const prev = document.getElementById('snapshot-shadow-host');
         if (prev) prev.remove();
 
-        // Shadow host
         const host = document.createElement('div');
         host.id = 'snapshot-shadow-host';
-        Object.assign(host.style, {
-            position: 'fixed',
-            top: '20px',
-            right: '20px',
-            zIndex: '2147483647',
-            width: 'auto',
-            height: 'auto',
-            pointerEvents: 'auto'
-        });
         document.body.appendChild(host);
 
-        const shadow = host.attachShadow({mode: 'open'});
-
-        // Styles
+        const shadow = host.attachShadow({
+            mode: 'open'
+        });
+
         const style = document.createElement('style');
         style.textContent = `
         :host {
-            all: initial;
+            all: initial; /* Reset all inherited styles */
             display: block !important;
             position: fixed !important;
             top: 20px !important;
             right: 20px !important;
             z-index: 2147483647 !important;
+            font-family: -apple-system, BlinkMacSystemFont, "Segoe UI", Roboto, Helvetica, Arial, sans-serif;
+            font-size: 14px;
         }
         .icon-container {
             background: rgba(255,255,255,0.97);
@@ -259,6 +296,7 @@
             pointer-events: auto;
             display: inline-block;
             cursor: grab;
+            transition: box-shadow 0.2s;
         }
         .icon-container:active {
             cursor: grabbing;
@@ -267,254 +305,132 @@
         .popup {
             display: none;
             background: #fff;
-            border: 1px solid #aaa;
-            border-radius: 7px;
-            padding: 14px;
+            border: 1px solid #ccc;
+            border-radius: 8px;
+            padding: 16px;
             box-shadow: 0 8px 28px rgba(0,0,0,0.28);
             position: absolute;
-            top: 48px;
-            left: 50%;
-            transform: translateX(-50%);
+            top: 52px;
+            right: 0;
             z-index: 2147483647;
-            width: 440px;
-            min-height: 210px;
-            font-family: Arial, sans-serif;
-            font-size: 14px;
+            width: 460px;
+            min-height: 220px;
             pointer-events: auto;
-            overflow: visible;
-        }
-        .popup.show {
-            display: block !important;
-            visibility: visible !important;
-        }
-        .popup label {
-            display: block;
-            margin: 6px 0 3px 0;
-            cursor: pointer;
+        }
+        .popup.show { display: block !important; }
+        .popup label { display: block; margin: 8px 0; cursor: pointer; user-select: none; }
+        .popup input[type=checkbox] { margin-right: 6px; vertical-align: middle; }
+        .popup input[type=number], .popup input[type=text] {
+             width: 60px; padding: 4px; border: 1px solid #ccc; border-radius: 4px;
         }
         .popup button {
             margin: 10px 5px 0 0;
-            padding: 6px 12px;
+            padding: 8px 14px;
             cursor: pointer;
-        }
+            border: 1px solid #aaa;
+            border-radius: 5px;
+            background-color: #f0f0f0;
+        }
+        .popup button:hover { background-color: #e0e0e0; }
+        .popup button:disabled { cursor: not-allowed; opacity: 0.6; }
         .sniff-summary {
             background: #f9f9fb;
             border: 1px solid #dedee6;
-            max-height: 160px;
+            border-radius: 4px;
+            max-height: 180px;
             overflow-y: auto;
-            margin: 8px 0;
-            padding: 7px;
+            margin: 12px 0;
+            padding: 8px;
             font-size: 12px;
         }
-        .sniff-summary ul {
-            list-style: none;
-            padding-left: 0;
-            margin: 0;
-        }
-        .sniff-summary li {
-            margin-bottom: 4px;
-            word-break: break-all;
-        }
-        .progress {
-            margin-top: 12px;
-            font-size: 12px;
-            color: #234;
-        }
-        .progress-bar {
-            width: 100%;
-            background: #eee;
-            height: 6px;
-            border-radius: 3px;
-            overflow: hidden;
-        }
-        .progress-bar-fill {
-            height: 100%;
-            background: #29a96e;
-            width: 0;
-            transition: width 0.25s;
-        }
-        .domain-btns {
-            margin: 7px 0;
-        }
-    `;
-<<<<<<< HEAD
-    shadow.appendChild(style);
-
-    // Floating eye
-    const iconContainer = document.createElement('div');
-    iconContainer.className = 'icon-container';
-    iconContainer.title = 'Show Website Snapshot Saver options';
-    iconContainer.innerHTML = `
-        <svg width="32" height="32" viewBox="0 0 24 24" fill="none"><path d="M12 4.5C7 4.5 2.73 7.61 1 12c1.73 4.39 6 7.5 11 7.5s9.27-3.11 11-7.5c-1.73-4.39-6-7.5-11-7.5zM12 17c-2.76 0-5-2.24-5-5s2.24-5 5-5 5 2.24 5 5-2.24 5-5 5zm0-8c-1.66 0-3 1.34-3 3s1.34 3 3 3 3-1.34 3-3-1.34-3-3-3z" fill="#000"/></svg>
-    `;
-    shadow.appendChild(iconContainer);
-
-    // Popup panel
-    const popup = document.createElement('div');
-    popup.className = 'popup';
-    popup.innerHTML = `
-        <div class="domain-btns">
-            <label><input type="checkbox" id="stayOnSubdomain" checked> Stay on this subdomain only</label>
-            <label><input type="checkbox" id="stayOnDomain"> Allow all of this domain</label>
-            <label><input type="checkbox" id="allowExternalDomains"> Traverse other domains</label>
-            <label><input type="checkbox" id="skipBig" checked> Skip files larger than <input type="number" id="skipSize" value="${savedSize}" min="1" style="width:4em;"> MB</label>
-        </div>
-        <button id="sniffBtn" style="margin-bottom:6px;">Sniff Downloadable Resources</button>
-        <button id="classicBtn" style="margin-bottom:6px;">Full Website Snapshot (Classic)</button>
-        <div class="sniff-summary" id="sniffSummary">No resources sniffed yet.</div>
-        <button id="saveButton" disabled>Save Selected as ZIP</button>
-        <button id="cancelButton">Cancel</button>
-        <div class="progress" id="progress">Ready</div>
-        <div class="progress-bar"><div class="progress-bar-fill" id="progressBar"></div></div>
-    `;
-    shadow.appendChild(popup);
-
-    // ===== Drag Logic =====
-    let isDragging = false, offsetX, offsetY, justDragged = false;
-    iconContainer.addEventListener('mousedown', (e) => {
-        e.preventDefault(); e.stopPropagation();
-        offsetX = e.clientX - host.offsetLeft;
-        offsetY = e.clientY - host.offsetTop;
-        isDragging = true; justDragged = false;
-        document.body.style.userSelect = 'none';
-    });
-    document.addEventListener('mousemove', (e) => {
-        if (isDragging) {
-            justDragged = true;
-            let newX = e.clientX - offsetX, newY = e.clientY - offsetY;
-            const iconRect = host.getBoundingClientRect();
-            const maxX = window.innerWidth - iconRect.width, maxY = window.innerHeight - iconRect.height;
-            newX = Math.max(0, Math.min(newX, maxX)); newY = Math.max(0, Math.min(newY, maxY));
-            host.style.left = `${newX}px`;
-            host.style.top = `${newY}px`;
-        }
-    });
-    document.addEventListener('mouseup', (e) => {
-        if (isDragging) {
-            isDragging = false;
-            document.body.style.userSelect = 'auto';
-            setTimeout(() => { justDragged = false; }, 0);
-        }
-    });
-
-    // ===== Popup toggle =====
-    let isPopupOpen = false;
-    iconContainer.addEventListener('click', (e) => {
-        e.stopPropagation();
-        if (justDragged) return;
-        isPopupOpen = !isPopupOpen;
-        popup.classList.toggle('show', isPopupOpen);
-    });
-
-    // ===== BUTTONS & STATE =====
-    const sniffBtn = popup.querySelector('#sniffBtn');
-    const classicBtn = popup.querySelector('#classicBtn');
-    const saveButton = popup.querySelector('#saveButton');
-    const cancelButton = popup.querySelector('#cancelButton');
-    const sniffSummary = popup.querySelector('#sniffSummary');
-    const progressDiv = popup.querySelector('#progress');
-    const progressBar = popup.querySelector('#progressBar');
-    const stayOnSubdomain = popup.querySelector('#stayOnSubdomain');
-    const stayOnDomain = popup.querySelector('#stayOnDomain');
-    const allowExternalDomains = popup.querySelector('#allowExternalDomains');
-    const skipBig = popup.querySelector('#skipBig');
-    const skipSizeInput = popup.querySelector('#skipSize');
-    skipSizeInput.addEventListener('change', () => {
-        localStorage.setItem(SIZE_KEY, skipSizeInput.value);
-    });
-
-    // Domain toggle logic (mutual exclusion)
-    function updateDomainToggles() {
-        if (allowExternalDomains.checked) {
-            stayOnDomain.checked = false;
-            stayOnSubdomain.checked = false;
-            stayOnDomain.disabled = true;
-            stayOnSubdomain.disabled = true;
-        } else if (stayOnDomain.checked) {
-            stayOnSubdomain.checked = false;
-            stayOnSubdomain.disabled = true;
-            stayOnDomain.disabled = false;
-        } else {
-            stayOnSubdomain.checked = true;
-            stayOnSubdomain.disabled = false;
-            stayOnDomain.disabled = false;
-=======
+        .sniff-summary ul { list-style: none; padding-left: 0; margin: 0; }
+        .sniff-summary li { margin-bottom: 5px; word-break: break-all; }
+        .progress { margin-top: 12px; font-size: 13px; color: #333; }
+        .progress-bar { width: 100%; background: #eee; height: 8px; border-radius: 4px; overflow: hidden; margin-top: 4px; }
+        .progress-bar-fill { height: 100%; background: #29a96e; width: 0; transition: width 0.25s; }
+        hr { border: 0; border-top: 1px solid #eee; margin: 12px 0; }
+        `;
         shadow.appendChild(style);
 
-        // Floating eye
         const iconContainer = document.createElement('div');
         iconContainer.className = 'icon-container';
         iconContainer.title = 'Show Website Snapshot Saver options';
-        iconContainer.innerHTML = `
-            <svg width="32" height="32" viewBox="0 0 24 24" fill="none"><path d="M12 4.5C7 4.5 2.73 7.61 1 12c1.73 4.39 6 7.5 11 7.5s9.27-3.11 11-7.5c-1.73-4.39-6-7.5-11-7.5zM12 17c-2.76 0-5-2.24-5-5s2.24-5 5-5 5 2.24 5 5-2.24 5-5 5zm0-8c-1.66 0-3 1.34-3 3s1.34 3 3 3 3-1.34 3-3-1.34-3-3-3z" fill="#000"/></svg>
-        `;
+        iconContainer.innerHTML = `<svg width="32" height="32" viewBox="0 0 24 24" fill="none"><path d="M12 4.5C7 4.5 2.73 7.61 1 12c1.73 4.39 6 7.5 11 7.5s9.27-3.11 11-7.5c-1.73-4.39-6-7.5-11-7.5zM12 17c-2.76 0-5-2.24-5-5s2.24-5 5-5 5 2.24 5 5-2.24 5-5 5zm0-8c-1.66 0-3 1.34-3 3s1.34 3 3 3 3-1.34 3-3-1.34-3-3-3z" fill="#000"/></svg>`;
         shadow.appendChild(iconContainer);
 
-        // Popup panel
         const popup = document.createElement('div');
         popup.className = 'popup';
         popup.innerHTML = `
-            <div class="domain-btns">
+            <div>
                 <label><input type="checkbox" id="stayOnSubdomain" checked> Stay on this subdomain only</label>
                 <label><input type="checkbox" id="stayOnDomain"> Allow all of this domain</label>
-                <label><input type="checkbox" id="allowExternalDomains"> Traverse other domains</label>
-                <hr style="border:0; border-top:1px solid #eee; margin: 8px 0;">
-                <label><input type="checkbox" id="iconsManifests" checked> Icons & manifests</label>
-                <label><input type="checkbox" id="videoPosters" checked> Video posters</label>
-                <label><input type="checkbox" id="cssExtras" checked> CSS imports/background images</label>
-                <hr style="border:0; border-top:1px solid #eee; margin: 8px 0;">
-                <label>Skip files larger than <input type="number" id="skipSize" value="5" style="width:60px;"> MB</label>
-                <label>Maximum crawl depth: <input type="number" id="maxDepth" min="0" style="width:50px;" placeholder="∞"></label>
-                <label>User Agent: <input type="text" id="userAgent" placeholder="default" style="width:160px"></label>
+                <label><input type="checkbox" id="allowExternalDomains"> Traverse other domains (crawl only)</label>
             </div>
-            <button id="sniffBtn" style="margin-bottom:6px;">Sniff Downloadable Resources</button>
-            <button id="classicBtn" style="margin-bottom:6px;">Full Website Snapshot (Classic)</button>
+            <hr>
+            <div>
+                <label><input type="checkbox" id="iconsManifests" checked> Include Icons & manifests</label>
+                <label><input type="checkbox" id="videoPosters" checked> Include Video posters</label>
+                <label><input type="checkbox" id="cssExtras" checked> Include CSS imports & background images</label>
+            </div>
+            <hr>
+            <div>
+                <label>Skip files larger than <input type="number" id="skipSize" value="${savedSize}" min="1" style="width:5em;"> MB</label>
+                <label>Max crawl depth: <input type="number" id="maxDepth" min="0" style="width:4em;" placeholder="∞"></label>
+                <label>User Agent: <input type="text" id="userAgent" placeholder="Browser default" style="width:12em"></label>
+            </div>
+            <hr>
+            <button id="sniffBtn">Sniff Current Page Resources</button>
+            <button id="classicBtn">Full Website Snapshot (Crawl)</button>
             <div class="sniff-summary" id="sniffSummary">No resources sniffed yet.</div>
             <button id="saveButton" disabled>Save Selected as ZIP</button>
-            <button id="cancelButton">Cancel</button>
+            <button id="cancelButton">Close</button>
             <div class="progress" id="progress">Ready</div>
             <div class="progress-bar"><div class="progress-bar-fill" id="progressBar"></div></div>
         `;
         shadow.appendChild(popup);
 
-        // ===== Drag Logic =====
-        let isDragging = false, offsetX, offsetY, justDragged = false;
+        // --- Drag Logic ---
+        let isDragging = false,
+            offsetX, offsetY, justDragged = false;
         iconContainer.addEventListener('mousedown', (e) => {
-            e.preventDefault(); e.stopPropagation();
+            e.preventDefault();
+            e.stopPropagation();
+            isDragging = true;
+            justDragged = false;
             offsetX = e.clientX - host.offsetLeft;
             offsetY = e.clientY - host.offsetTop;
-            isDragging = true; justDragged = false;
             document.body.style.userSelect = 'none';
         });
         document.addEventListener('mousemove', (e) => {
             if (isDragging) {
                 justDragged = true;
-                let newX = e.clientX - offsetX, newY = e.clientY - offsetY;
-                const iconRect = host.getBoundingClientRect();
-                const maxX = window.innerWidth - iconRect.width, maxY = window.innerHeight - iconRect.height;
-                newX = Math.max(0, Math.min(newX, maxX)); newY = Math.max(0, Math.min(newY, maxY));
-                host.style.left = `${newX}px`;
-                host.style.top = `${newY}px`;
-            }
-        });
-        document.addEventListener('mouseup', (e) => {
+                let newX = e.clientX - offsetX;
+                let newY = e.clientY - offsetY;
+                const maxX = window.innerWidth - host.offsetWidth;
+                const maxY = window.innerHeight - host.offsetHeight;
+                host.style.left = `${Math.max(0, Math.min(newX, maxX))}px`;
+                host.style.top = `${Math.max(0, Math.min(newY, maxY))}px`;
+                host.style.right = 'auto'; // Override initial style
+            }
+        });
+        document.addEventListener('mouseup', () => {
             if (isDragging) {
                 isDragging = false;
-                document.body.style.userSelect = 'auto';
+                document.body.style.userSelect = '';
                 setTimeout(() => { justDragged = false; }, 0);
             }
         });
 
-        // ===== Popup toggle =====
+        // --- Popup Toggle ---
         let isPopupOpen = false;
         iconContainer.addEventListener('click', (e) => {
+            if (justDragged) return;
             e.stopPropagation();
-            if (justDragged) return;
             isPopupOpen = !isPopupOpen;
             popup.classList.toggle('show', isPopupOpen);
         });
 
-        // ===== BUTTONS & STATE =====
+        // --- UI Element References & Event Listeners ---
         const sniffBtn = popup.querySelector('#sniffBtn');
         const classicBtn = popup.querySelector('#classicBtn');
         const saveButton = popup.querySelector('#saveButton');
@@ -530,548 +446,437 @@
         const cssExtras = popup.querySelector('#cssExtras');
         const skipSizeInput = popup.querySelector('#skipSize');
         const maxDepthInput = popup.querySelector('#maxDepth');
-        const userAgent = popup.querySelector('#userAgent');
-
-        // Domain toggle logic (mutual exclusion)
-        function updateDomainToggles() {
-            if (allowExternalDomains.checked) {
-                stayOnDomain.checked = false;
-                stayOnSubdomain.checked = false;
-                stayOnDomain.disabled = true;
-                stayOnSubdomain.disabled = true;
-            } else if (stayOnDomain.checked) {
-                stayOnSubdomain.checked = false;
-                stayOnSubdomain.disabled = true;
-                stayOnDomain.disabled = false;
-            } else {
+        const userAgentInput = popup.querySelector('#userAgent');
+
+        let sniffedResources = [];
+
+        // --- Logic for UI interactions ---
+
+        skipSizeInput.addEventListener('change', () => {
+            localStorage.setItem(SIZE_KEY, skipSizeInput.value);
+        });
+
+        // Mutual exclusion for domain settings
+        function updateDomainToggles(event) {
+            const source = event.target;
+            if (source === allowExternalDomains && source.checked) {
+                stayOnDomain.checked = stayOnSubdomain.checked = false;
+            } else if (source === stayOnDomain && source.checked) {
+                allowExternalDomains.checked = stayOnSubdomain.checked = false;
+            } else if (source === stayOnSubdomain && source.checked) {
+                allowExternalDomains.checked = stayOnDomain.checked = false;
+            }
+            // Ensure at least one is checked
+            if (!allowExternalDomains.checked && !stayOnDomain.checked && !stayOnSubdomain.checked) {
                 stayOnSubdomain.checked = true;
-                stayOnSubdomain.disabled = false;
-                stayOnDomain.disabled = false;
-            }
->>>>>>> 07d470a5
-        }
-        allowExternalDomains.addEventListener('change', updateDomainToggles);
-        stayOnDomain.addEventListener('change', updateDomainToggles);
-        stayOnSubdomain.addEventListener('change', updateDomainToggles);
-
-        // State for smart sniffer
-        let sniffedResources = [];
-        let lastSnifferOpts = null;
-
-        // ===== SNIFF BUTTON: Pre-scan resources and list =====
+            }
+        }
+        [allowExternalDomains, stayOnDomain, stayOnSubdomain].forEach(el => {
+            el.addEventListener('change', updateDomainToggles);
+        });
+
+
+        // Sniff Button Action
         sniffBtn.addEventListener('click', async () => {
             saveButton.disabled = true;
-            sniffSummary.textContent = 'Scanning...';
+            sniffSummary.innerHTML = '<i>Scanning...</i>';
             progressDiv.textContent = 'Sniffing page resources...';
             progressBar.style.width = '10%';
-            await new Promise(r => setTimeout(r, 200));
+
             const opts = {
                 stayOnSubdomain: stayOnSubdomain.checked,
-                stayOnDomain: stayOnDomain.checked && !stayOnSubdomain.checked,
-                allowExternalDomains: allowExternalDomains.checked,
+                stayOnDomain: stayOnDomain.checked,
+                // allowExternalDomains is not used by sniffer, only crawler
                 includeIcons: iconsManifests.checked,
                 includePosters: videoPosters.checked,
                 includeCssExtras: cssExtras.checked,
-                userAgent: userAgent.value.trim()
+                userAgent: userAgentInput.value.trim()
             };
-            lastSnifferOpts = opts;
+
             sniffedResources = await smartResourceSniffer(opts);
             progressBar.style.width = '40%';
-            // Try to get HEAD info for size/type
-            for (let i=0; i<sniffedResources.length; ++i) {
+            
+            // Get HEAD info for size/type
+            for (let i = 0; i < sniffedResources.length; ++i) {
                 const r = sniffedResources[i];
+                if (r.isBlob) continue; // Cannot HEAD a blob URL
                 await new Promise(res => {
-                    const headers = {};
-                    if (opts.userAgent) headers['User-Agent'] = opts.userAgent;
                     GM_xmlhttpRequest({
                         method: 'HEAD',
                         url: r.url,
                         timeout: 5000,
-                        headers,
-                        onload: function(resp) {
-                            r.size = resp.responseHeaders.match(/Content-Length: ?(\d+)/i) ? parseInt(RegExp.$1,10) : null;
-                            r.mime = resp.responseHeaders.match(/Content-Type: ?([\w\/\-\.\+]+)(;|$)/i) ? RegExp.$1 : null;
+                        headers: opts.userAgent ? { 'User-Agent': opts.userAgent } : {},
+                        onload: (resp) => {
+                            const sizeHeader = resp.responseHeaders.match(/content-length: ?(\d+)/i);
+                            const typeHeader = resp.responseHeaders.match(/content-type: ?([\w\/\-\.\+]+)/i);
+                            r.size = sizeHeader ? parseInt(sizeHeader[1], 10) : null;
+                            r.mime = typeHeader ? typeHeader[1] : null;
                             res();
                         },
                         onerror: res,
                         ontimeout: res
                     });
                 });
-                progressBar.style.width = `${40 + (i/sniffedResources.length)*30}%`;
-            }
+                progressBar.style.width = `${40 + (i / sniffedResources.length) * 30}%`;
+            }
+
             progressBar.style.width = '70%';
-            // List
             if (sniffedResources.length === 0) {
-                sniffSummary.innerHTML = '<em>No downloadable resources detected.</em>';
+                sniffSummary.innerHTML = '<em>No downloadable resources detected with current settings.</em>';
             } else {
                 sniffSummary.innerHTML = `<strong>${sniffedResources.length} resources found:</strong><ul>` +
                     sniffedResources.map(r =>
-                                         `<li>
-<input type="checkbox" class="reschk" checked data-url="${r.url}">
-<b>${r.suggestedName}</b>
-<span style="color:#888">[${r.type || "?"}]</span>
-<small>${r.mime || ""} ${r.size ? `(${(r.size/1024).toFixed(1)}KB)` : ""}</small>
-</li>`
-                                        ).join('') + '</ul>';
-
-<<<<<<< HEAD
-        }
-        progressDiv.textContent = 'Ready. Review and select resources to save.';
-        progressBar.style.width = '100%';
-        saveButton.disabled = sniffedResources.length === 0;
-    });
-
-    // ===== SAVE BUTTON: Download and zip all checked resources =====
-    saveButton.addEventListener('click', async () => {
-        const checkedBoxes = Array.from(shadow.querySelectorAll('.reschk')).filter(cb => cb.checked);
-        const resourcesToSave = sniffedResources.filter(r => checkedBoxes.find(cb => cb.getAttribute('data-url') === r.url));
-        progressDiv.textContent = 'Downloading selected resources...';
-        progressBar.style.width = '0%';
-        const files = {};
-        const summary = [];
-        for (let i=0; i<resourcesToSave.length; ++i) {
-            const r = resourcesToSave[i];
-            // Skip big files
-            const maxSize = parseFloat(skipSizeInput.value);
-            if (skipBig.checked && maxSize && r.size && r.size > maxSize * 1024 * 1024) {
-                summary.push({
-                    url: r.url,
-                    name: r.suggestedName,
-                    type: r.type,
-                    size: r.size,
-                    mime: r.mime,
-                    skipped: `File >${maxSize}MB`
-                });
-                continue;
-=======
->>>>>>> 07d470a5
-            }
-            progressDiv.textContent = 'Ready. Review and select resources to save.';
+                        `<li>
+                           <input type="checkbox" class="reschk" checked data-url="${r.url}">
+                           <strong>${r.suggestedName}</strong>
+                           <span style="color:#888;">[${r.type}]</span>
+                           <small>${r.mime || ''} ${r.size ? `(${(r.size / 1024).toFixed(1)}KB)` : ''}</small>
+                         </li>`
+                    ).join('') + '</ul>';
+            }
+            progressDiv.textContent = 'Ready. Review resources to save.';
             progressBar.style.width = '100%';
             saveButton.disabled = sniffedResources.length === 0;
         });
 
-        // ===== SAVE BUTTON: Download and zip all checked resources =====
+        // Save Button Action
         saveButton.addEventListener('click', async () => {
-            const checkedBoxes = Array.from(shadow.querySelectorAll('.reschk')).filter(cb => cb.checked);
-            const resourcesToSave = sniffedResources.filter(r => checkedBoxes.find(cb => cb.getAttribute('data-url') === r.url));
+            const checkedUrls = new Set(
+                Array.from(shadow.querySelectorAll('.reschk:checked')).map(cb => cb.dataset.url)
+            );
+            const resourcesToSave = sniffedResources.filter(r => checkedUrls.has(r.url));
+            if (resourcesToSave.length === 0) {
+                 alert('No resources selected to save.');
+                 return;
+            }
+
             progressDiv.textContent = 'Downloading selected resources...';
             progressBar.style.width = '0%';
             const files = {};
             const summary = [];
-            const skipLimit = parseFloat(skipSizeInput.value) || 0;
-            for (let i=0; i<resourcesToSave.length; ++i) {
+            const skipLimit = parseFloat(skipSizeInput.value) * 1024 * 1024;
+
+            for (let i = 0; i < resourcesToSave.length; ++i) {
                 const r = resourcesToSave[i];
-                // Skip big files
-                if (skipLimit > 0 && r.size && r.size > skipLimit * 1024 * 1024) {
-                    summary.push({
-                        url: r.url,
-                        name: r.suggestedName,
-                        type: r.type,
-                        size: r.size,
-                        mime: r.mime,
-                        skipped: `File >${skipLimit}MB`
-                    });
+                if (skipLimit > 0 && r.size && r.size > skipLimit) {
+                    summary.push({ ...r, skipped: `File >${skipSizeInput.value}MB` });
                     continue;
                 }
-                progressDiv.textContent = `Downloading: ${r.suggestedName} (${i+1}/${resourcesToSave.length})`;
-                progressBar.style.width = `${(i/resourcesToSave.length)*80}%`;
-                await new Promise(res => {
-                    const headers = {};
-                    if (userAgent.value.trim()) headers['User-Agent'] = userAgent.value.trim();
+                
+                progressDiv.textContent = `Downloading: ${r.suggestedName} (${i + 1}/${resourcesToSave.length})`;
+                progressBar.style.width = `${(i / resourcesToSave.length) * 80}%`;
+
+                await new Promise(resolve => {
                     GM_xmlhttpRequest({
                         method: 'GET',
                         url: r.url,
                         responseType: 'blob',
                         timeout: 20000,
-                        headers,
-                        onload: async function(resp) {
-                            let uint8 = await blobToUint8Array(resp.response);
-                            files[r.suggestedName] = uint8;
-                            summary.push({
-                                url: r.url,
-                                name: r.suggestedName,
-                                type: r.type,
-                                size: r.size || (resp.response ? resp.response.size : null),
-                                mime: r.mime || resp.response.type
-                            });
-                            res();
+                        headers: userAgentInput.value.trim() ? { 'User-Agent': userAgentInput.value.trim() } : {},
+                        onload: async (resp) => {
+                            files[r.suggestedName] = await blobToUint8Array(resp.response);
+                            summary.push({ ...r, size: r.size || resp.response.size, mime: r.mime || resp.response.type });
+                            resolve();
                         },
-                        onerror: function() {
-                            summary.push({
-                                url: r.url, name: r.suggestedName, type: r.type, error: 'Failed to download'
-                            });
-                            res();
+                        onerror: () => {
+                            summary.push({ ...r, error: 'Failed to download' });
+                            resolve();
                         },
-                        ontimeout: function() {
-                            summary.push({
-                                url: r.url, name: r.suggestedName, type: r.type, error: 'Timeout'
-                            });
-                            res();
+                        ontimeout: () => {
+                            summary.push({ ...r, error: 'Timeout' });
+                            resolve();
                         }
                     });
                 });
             }
-            files['sniffed-summary.json'] = new TextEncoder().encode(JSON.stringify(summary,null,2));
+
+            files['sniffed-summary.json'] = new TextEncoder().encode(JSON.stringify(summary, null, 2));
             progressBar.style.width = '90%';
             progressDiv.textContent = 'Generating zip...';
+
             const zipData = await zipWithProgress(files, { level: 0 }, pct => {
                 progressBar.style.width = `${90 + pct * 10}%`;
                 progressDiv.textContent = `Zipping: ${Math.round(pct * 100)}%`;
             }).catch(err => {
                 progressDiv.textContent = 'ZIP failed: ' + err;
-                alert('ZIP failed: ' + err);
+                console.error('ZIP failed:', err);
                 return null;
             });
+
             if (!zipData) return;
             let zipBlob = new Blob([zipData], { type: 'application/zip' });
             let url = URL.createObjectURL(zipBlob);
             let a = document.createElement('a');
             a.href = url;
             a.download = `website-sniffed-resources-${new Date().toISOString().replace(/:/g, '-')}.zip`;
-            document.body.appendChild(a); a.click(); document.body.removeChild(a);
-            setTimeout(()=>URL.revokeObjectURL(url),3500);
-            progressDiv.textContent = 'ZIP saved!'; progressBar.style.width = '100%';
-        });
-<<<<<<< HEAD
-        if (!zipData) return;
-        let zipBlob = new Blob([zipData], { type: 'application/zip' });
-        let url = URL.createObjectURL(zipBlob);
-        let a = document.createElement('a');
-        a.href = url;
-        a.download = `website-sniffed-resources-${new Date().toISOString().replace(/:/g, '-')}.zip`;
-        document.body.appendChild(a); a.click(); document.body.removeChild(a);
-        setTimeout(()=>URL.revokeObjectURL(url),3500);
-        progressDiv.textContent = 'ZIP saved!'; progressBar.style.width = '100%';
-    });
-
-    // ===== CLASSIC BUTTON: Run full website snapshot (deep crawl) =====
-    classicBtn.addEventListener('click', async () => {
-        popup.classList.remove('show');
-        isPopupOpen = false;
-        await runFullSnapshot({
-            stayOnSubdomain: stayOnSubdomain.checked,
-            stayOnDomain: stayOnDomain.checked && !stayOnSubdomain.checked,
-            allowExternalDomains: allowExternalDomains.checked,
-            skipBig: skipBig.checked,
-            maxSizeMB: parseFloat(skipSizeInput.value)
-=======
-
-        // ===== CLASSIC BUTTON: Run full website snapshot (deep crawl) =====
+            document.body.appendChild(a);
+            a.click();
+            document.body.removeChild(a);
+            setTimeout(() => URL.revokeObjectURL(url), 5000);
+            progressDiv.textContent = 'ZIP saved!';
+            progressBar.style.width = '100%';
+        });
+
+        // Classic Crawl Button Action
         classicBtn.addEventListener('click', async () => {
             popup.classList.remove('show');
             isPopupOpen = false;
             await runFullSnapshot({
                 stayOnSubdomain: stayOnSubdomain.checked,
-                stayOnDomain: stayOnDomain.checked && !stayOnSubdomain.checked,
+                stayOnDomain: stayOnDomain.checked,
                 allowExternalDomains: allowExternalDomains.checked,
                 includeIcons: iconsManifests.checked,
                 includePosters: videoPosters.checked,
                 includeCssExtras: cssExtras.checked,
                 skipLargerThan: parseFloat(skipSizeInput.value) || 0,
-                maxDepth: maxDepthInput.value ? parseInt(maxDepthInput.value, 10) : null,
-                userAgent: userAgent.value.trim()
-            });
->>>>>>> 07d470a5
-        });
-
-        // ===== CANCEL: Hide popup =====
+                maxDepth: maxDepthInput.value ? parseInt(maxDepthInput.value, 10) : Infinity,
+                userAgent: userAgentInput.value.trim()
+            });
+        });
+
+        // Cancel/Close Button Action
         cancelButton.addEventListener('click', (e) => {
             e.stopPropagation();
             popup.classList.remove('show');
             isPopupOpen = false;
-            progressDiv.textContent = 'Ready';
-            progressBar.style.width = '0%';
-        });
-    }
-
-    // --- Self-heal overlay
+        });
+    }
+
+    // --- Self-healing logic for the overlay ---
     function monitorSnapshotOverlay() {
         const observer = new MutationObserver(() => {
             if (!document.getElementById('snapshot-shadow-host')) {
+                // Recreate if removed by the page's JS
                 setTimeout(createSnapshotShadowHost, 100);
             }
         });
-        observer.observe(document.body, { childList: true, subtree: false });
-    }
-
-    // ========== CLASSIC FULL SNAPSHOT (Deep Website Crawl) ==========
+        observer.observe(document.body, {
+            childList: true,
+            subtree: false
+        });
+    }
+
+    // ========== CLASSIC FULL SNAPSHOT (DEEP CRAWL) ==========
 
     async function runFullSnapshot(options) {
-        // UI overlay
         let overlay = document.getElementById('snapshot-full-overlay');
-        if (!overlay) {
-            overlay = document.createElement('div');
-            overlay.id = 'snapshot-full-overlay';
-            Object.assign(overlay.style, {
-                position: 'fixed',
-                left: 0, top: 0, width: '100vw', height: '100vh',
-                zIndex: '2147483647',
-                background: 'rgba(255,255,255,0.90)',
-                color: '#123',
-                fontFamily: 'Arial, sans-serif',
-                fontSize: '16px',
-                padding: '38px 0 0 0',
-                textAlign: 'center'
-            });
-            overlay.innerHTML = `<div id="snapshot-status">Initializing full website snapshot...</div>
-            <div style="width:70%;margin:25px auto 8px auto;height:8px;background:#eee;border-radius:4px;overflow:hidden;">
-            <div id="snapshot-bar" style="height:100%;background:#29a96e;width:0%;transition:width 0.22s;"></div>
+        if (overlay) overlay.remove(); // Clean up previous
+        
+        overlay = document.createElement('div');
+        overlay.id = 'snapshot-full-overlay';
+        Object.assign(overlay.style, {
+            position: 'fixed',
+            left: 0, top: 0, width: '100vw', height: '100vh',
+            zIndex: '2147483647',
+            background: 'rgba(255,255,255,0.95)',
+            color: '#123',
+            fontFamily: 'Arial, sans-serif',
+            fontSize: '16px',
+            display: 'flex',
+            flexDirection: 'column',
+            alignItems: 'center',
+            justifyContent: 'center',
+            textAlign: 'center'
+        });
+        overlay.innerHTML = `
+            <div id="snapshot-status" style="margin-bottom: 20px;">Initializing full website snapshot...</div>
+            <div style="width:70%;max-width:500px;height:8px;background:#eee;border-radius:4px;overflow:hidden;">
+                <div id="snapshot-bar" style="height:100%;background:#29a96e;width:0%;transition:width 0.22s;"></div>
             </div>
-            <button id="snapshot-cancel" style="margin-top:25px;padding:6px 18px;font-size:14px;">Cancel</button>`;
-            document.body.appendChild(overlay);
-            document.getElementById('snapshot-cancel').onclick = () => {
-                overlay.remove();
-                snapshotCancelled = true;
-            };
-        }
-        let statusDiv = document.getElementById('snapshot-status');
-        let barDiv = document.getElementById('snapshot-bar');
-
-        // State
+            <button id="snapshot-cancel" style="margin-top:25px;padding:8px 20px;font-size:14px; cursor:pointer;">Cancel</button>`;
+        document.body.appendChild(overlay);
+
+        const statusDiv = document.getElementById('snapshot-status');
+        const barDiv = document.getElementById('snapshot-bar');
+        const cancelBtn = document.getElementById('snapshot-cancel');
+
         let snapshotCancelled = false;
-
-        // Start full crawl!
-        statusDiv.textContent = 'Collecting site data and resources...';
-        let {files: crawlFiles, failed: crawlFailed} = await collectResources(options, (msg, pct) => {
-            statusDiv.textContent = msg;
-            if (pct !== undefined) barDiv.style.width = `${pct}%`;
-            if (snapshotCancelled) throw new Error('Snapshot cancelled.');
-        });
-
-        if (snapshotCancelled) {
+        cancelBtn.onclick = () => {
+            snapshotCancelled = true;
             statusDiv.textContent = 'Snapshot cancelled by user.';
-            setTimeout(()=>{ if(overlay) overlay.remove(); }, 2000);
-            return;
-        }
-
-        statusDiv.textContent = 'Generating ZIP archive...';
-        barDiv.style.width = '97%';
-
-        crawlFiles['snapshot-summary.json'] = new TextEncoder().encode(JSON.stringify({
-            files: Object.keys(crawlFiles),
-            failed: crawlFailed,
-            time: (new Date()).toISOString()
-        }, null, 2));
-
-        const zipOut = await zipWithProgress(crawlFiles, { level: 0 }, pct => {
-            barDiv.style.width = `${97 + pct * 3}%`;
-            statusDiv.textContent = `Zipping... ${Math.round(pct * 100)}%`;
-        }).catch(err => {
-            statusDiv.textContent = 'ZIP failed: ' + err;
-            alert('ZIP failed: ' + err);
-            return null;
-        });
-        if (!zipOut) return;
-        let zipBlob = new Blob([zipOut], { type: 'application/zip' });
-        let url = URL.createObjectURL(zipBlob);
-        let a = document.createElement('a');
-        a.href = url;
-        a.download = `website_snapshot_${new Date().toISOString().replace(/:/g, '-')}.zip`;
-        document.body.appendChild(a); a.click(); document.body.removeChild(a);
-        setTimeout(()=>URL.revokeObjectURL(url),3500);
-        statusDiv.textContent = 'ZIP file ready. Download should start.';
-        barDiv.style.width = '100%';
-        setTimeout(()=>{ if(overlay) overlay.remove(); }, 3000);
-    }
-
-
-    // Crawl logic
+            setTimeout(() => { if (overlay) overlay.remove(); }, 2000);
+        };
+        
+        try {
+            const { files: crawlFiles, failed: crawlFailed } = await collectResources(options, (msg, pct) => {
+                if (snapshotCancelled) throw new Error('Snapshot cancelled.');
+                statusDiv.textContent = msg;
+                if (pct !== undefined) barDiv.style.width = `${pct}%`;
+            });
+
+            if (snapshotCancelled) return;
+
+            statusDiv.textContent = 'Generating ZIP archive...';
+            barDiv.style.width = '95%';
+
+            crawlFiles['snapshot-summary.json'] = new TextEncoder().encode(JSON.stringify({
+                options,
+                files: Object.keys(crawlFiles).length,
+                failed: crawlFailed.length,
+                failedList: crawlFailed,
+                time: new Date().toISOString()
+            }, null, 2));
+
+            const zipOut = await zipWithProgress(crawlFiles, { level: 0 }, pct => {
+                barDiv.style.width = `${95 + pct * 5}%`;
+                statusDiv.textContent = `Zipping... ${Math.round(pct * 100)}%`;
+            });
+            
+            let zipBlob = new Blob([zipOut], { type: 'application/zip' });
+            let url = URL.createObjectURL(zipBlob);
+            let a = document.createElement('a');
+            a.href = url;
+            a.download = `website_snapshot_${window.location.hostname}_${new Date().toISOString().replace(/:/g, '-')}.zip`;
+            a.click();
+            URL.revokeObjectURL(url);
+            
+            statusDiv.textContent = 'ZIP file ready. Download has started.';
+            barDiv.style.width = '100%';
+            setTimeout(() => { if (overlay) overlay.remove(); }, 3000);
+
+        } catch (e) {
+            if (e.message !== 'Snapshot cancelled.') {
+                statusDiv.textContent = `An error occurred: ${e.message}`;
+                console.error("Snapshot failed:", e);
+            }
+            setTimeout(() => { if (overlay) overlay.remove(); }, 3000);
+        }
+    }
+
+
     async function collectResources(options, updateBar) {
-        options = Object.assign({
-            includeIcons: true,
-            includePosters: true,
-            includeCssExtras: true,
-            skipLargerThan: 0,
-            maxDepth: null
-        }, options);
-
-        const maxDepth = (options.maxDepth === null || isNaN(options.maxDepth)) ? Infinity : options.maxDepth;
-        const toVisit = [{url: window.location.href, path: 'index.html', depth: 0}];
+        const toVisit = [{ url: window.location.href, path: 'index.html', depth: 0 }];
         const files = {};
         const visited = new Set();
         const failed = [];
         let totalOps = 1, doneOps = 0;
 
-        function absUrl(url, base) {
-            try { return new URL(url, base).href; } catch(e) { return url; }
-        }
-        function markDone() {
+        const absUrl = (url, base) => { try { return new URL(url, base).href; } catch(e) { return url; }};
+        const updateProgress = () => {
             doneOps++;
-            if (typeof updateBar === 'function') {
-                let pct = Math.min(10 + (doneOps / totalOps) * 80, 89);
-                updateBar(`Crawling site (${doneOps}/${totalOps})...`, pct);
-            }
-        }
-
-        // Main crawl loop
-        while (toVisit.length > 0) {
-            markDone();
-            if (typeof updateBar === 'function' && snapshotCancelled) break;
-            const next = toVisit.shift();
-            if (next.depth > maxDepth) continue;
-            if (visited.has(next.url)) continue;
-            visited.add(next.url);
+            const pct = Math.min(10 + (doneOps / totalOps) * 85, 95);
+            updateBar(`Crawling site (${doneOps}/${totalOps} items)...`, pct);
+        };
+
+        const regexes = {
+             scripts: /<script[^>]+src=['"]([^'"]+)['"]/ig,
+             stylesheets: /<link[^>]+href=['"]([^'"]+)['"][^>]*rel=['"]?stylesheet['"]?/ig,
+             images: /<img[^>]+src=['"]([^'"]+)['"]/ig,
+             media: /<(source|video|audio)[^>]+src=['"]([^'"]+)['"]/ig,
+             posters: /<video[^>]+poster=['"]([^'"]+)['"]/ig,
+             cssUrl: /url\(['"]?([^'")]+)['"]?\)/ig,
+             iframes: /<iframe[^>]+src=['"]([^'"]+)['"]/ig,
+             icons: /<link[^>]+rel=['"](?:[^'"]*icon[^'"]*)['"][^>]*href=['"]([^'"]+)['"]/ig,
+             manifests: /<link[^>]+rel=['"]manifest['"][^>]*href=['"]([^'"]+)['"]/ig,
+             links: /<a[^>]+href=['"]([^'"]+)['"]/ig,
+             cssImports: /@import\s+url\(['"]?([^'"]+)['"]?\)/ig,
+        };
+        
+        const processQueue = async (item) => {
+            if (!item || item.depth > options.maxDepth || visited.has(item.url)) {
+                 updateProgress();
+                 return;
+            }
+            visited.add(item.url);
+
             try {
-                const html = await new Promise((resolve, reject) => {
-                    const headers = {};
-                    if (options.userAgent) headers['User-Agent'] = options.userAgent;
+                const pageContent = await new Promise((resolve, reject) => {
                     GM_xmlhttpRequest({
-                        method: 'GET',
-                        url: next.url,
-                        responseType: 'text',
-                        timeout: 15000,
-                        headers,
-                        onload: r => resolve(r.response),
+                        method: 'GET', url: item.url, responseType: 'text', timeout: 15000,
+                        headers: options.userAgent ? { 'User-Agent': options.userAgent } : {},
+                        onload: r => resolve(r.responseText),
                         onerror: () => reject(new Error('Network error')),
                         ontimeout: () => reject(new Error('Timeout'))
                     });
                 });
-                files[next.path] = new TextEncoder().encode(html);
-
-                // Find resources
-                const resList = [];
-                html.replace(/<script[^>]+src=['"]([^'"]+)['"]/ig, (_, src) => {
-                    resList.push({type: 'script', url: absUrl(src, next.url)});
-                    return '';
+                
+                if (item.path.endsWith('.html')) {
+                    files[item.path] = new TextEncoder().encode(pageContent);
+                }
+
+                const resourcesFound = [];
+                // Simple regex parsing for speed during crawl
+                const find = (regex, type) => {
+                    [...pageContent.matchAll(regex)].forEach(match => {
+                         resourcesFound.push({ type, url: absUrl(match[1], item.url) });
+                    });
+                };
+                
+                find(regexes.scripts, 'script');
+                find(regexes.stylesheets, 'css');
+                find(regexes.images, 'img');
+                find(regexes.media, 'media');
+                if (options.includePosters) find(regexes.posters, 'poster');
+                if (options.includeCssExtras) find(regexes.cssUrl, 'bgimg');
+                find(regexes.iframes, 'iframe');
+                if (options.includeIcons) {
+                    find(regexes.icons, 'icon');
+                    find(regexes.manifests, 'manifest');
+                }
+
+                for (const res of resourcesFound) {
+                    if (visited.has(res.url) || !res.url.startsWith('http')) continue;
+                    
+                    let allowed = options.allowExternalDomains || 
+                                 (options.stayOnDomain && sameDomain(res.url)) ||
+                                 (options.stayOnSubdomain && sameSubdomain(res.url));
+                    if (!allowed) continue;
+
+                    totalOps++;
+                    
+                    if (res.type === 'iframe' || res.type === 'html') {
+                         toVisit.push({ url: res.url, path: (res.url.split('//')[1] || res.url).replace(/[\/\\:*?"<>|]+/g, '_') + '.html', depth: item.depth + 1 });
+                    } else {
+                        // All other resources are added to a download queue
+                        downloadQueue.push(res);
+                    }
+                }
+                updateProgress();
+
+            } catch(e) {
+                failed.push({ url: item.url, reason: e.message });
+                updateProgress();
+            }
+        };
+
+        const downloadQueue = [];
+        
+        while(toVisit.length > 0) {
+            await processQueue(toVisit.shift());
+        }
+
+        // Now download all collected resource URLs
+        updateBar(`Downloading ${downloadQueue.length} resources...`, 90);
+        await Promise.all(downloadQueue.map(async (res) => {
+            if (visited.has(res.url)) return;
+            visited.add(res.url);
+            try {
+                const resPath = (res.url.split('//')[1] || res.url).replace(/[\/\\:*?"<>|]+/g, '_');
+                const data = await new Promise((resolve, reject) => {
+                     GM_xmlhttpRequest({
+                        method: 'GET', url: res.url, responseType: 'blob', timeout: 20000,
+                        headers: options.userAgent ? { 'User-Agent': options.userAgent } : {},
+                        onload: async r => {
+                            if (options.skipLargerThan > 0 && r.response.size > options.skipLargerThan * 1024 * 1024) {
+                                return reject(new Error('Skipped (big file)'));
+                            }
+                            resolve(await blobToUint8Array(r.response));
+                        },
+                        onerror: () => reject(new Error('Network error')),
+                        ontimeout: () => reject(new Error('Timeout'))
+                    });
                 });
-                html.replace(/<link[^>]+href=['"]([^'"]+)['"][^>]*rel=['"]?stylesheet['"]?/ig, (_, href) => {
-                    resList.push({type: 'css', url: absUrl(href, next.url)});
-                    return '';
-                });
-                html.replace(/<img[^>]+src=['"]([^'"]+)['"]/ig, (_, src) => {
-                    resList.push({type: 'img', url: absUrl(src, next.url)});
-                    return '';
-                });
-                html.replace(/<(source|video|audio)[^>]+src=['"]([^'"]+)['"]/ig, (_, tag, src) => {
-                    resList.push({type: tag, url: absUrl(src, next.url)});
-                    return '';
-                });
-                html.replace(/<video[^>]+poster=['"]([^'"]+)['"]/ig, (_, poster) => {
-                    if (options.includePosters) {
-                        resList.push({type:'poster', url: absUrl(poster, next.url)});
-                    }
-                    return '';
-                });
-                html.replace(/url\(['"]?([^'")]+)['"]?\)/ig, (_, url) => {
-                    if (options.includeCssExtras) {
-                        resList.push({type: 'bgimg', url: absUrl(url, next.url)});
-                    }
-                    return '';
-                });
-                html.replace(/<iframe[^>]+src=['"]([^'"]+)['"]/ig, (_, src) => {
-                    resList.push({type: 'iframe', url: absUrl(src, next.url)});
-                    return '';
-                });
-                html.replace(/<link[^>]+rel=['"](?:[^'"]*icon[^'"]*)['"][^>]*href=['"]([^'"]+)['"]/ig,
-                    (_, href) => {
-                        if (options.includeIcons) {
-                            resList.push({type: 'icon', url: absUrl(href, next.url)});
-                        }
-                        return '';
-                    });
-                html.replace(/<link[^>]+rel=['"]manifest['"][^>]*href=['"]([^'"]+)['"]/ig, (_, href) => {
-                    if (options.includeIcons) {
-                        resList.push({type:'manifest', url: absUrl(href, next.url)});
-                    }
-                    return '';
-                });
-                html.replace(/<a[^>]+href=['"]([^'"]+)['"]/ig, (_, href) => {
-                    if (/^rtsp:|^rtmp:|^mms:|^ftp:/i.test(href) || /\.(zip|rar|7z|exe|mp3|mp4|wav|avi|mov|pdf|docx?|xlsx?|pptx?|png|jpe?g|gif|svg|webp|csv|json|xml|txt|tar|gz)$/i.test(href)) {
-                        resList.push({type: 'file', url: absUrl(href, next.url)});
-                    }
-                    return '';
-                });
-                html.replace(/<style[^>]*>([\s\S]*?)<\/style>/ig, (_, css) => {
-                    if (options.includeCssExtras) {
-                    [...css.matchAll(/@import\s+url\(['"]?([^'"]+)['"]?\)/ig)].forEach(m => {
-                        resList.push({type:'css-import', url: absUrl(m[1], next.url)});
-                    });
-                    [...css.matchAll(/url\(['"]?([^'")]+)['"]?\)/ig)].forEach(m => {
-                        resList.push({type:'css-embed', url: absUrl(m[1], next.url)});
-                    });
-                    }
-                    return '';
-                });
-
-                for (const r of resList) {
-                    if (!visited.has(r.url) && r.url.startsWith('http')) {
-                        totalOps++;
-                        let allowed = false;
-                        if (options.allowExternalDomains) allowed = true;
-                        else if (options.stayOnDomain && sameDomain(r.url)) allowed = true;
-                        else if (options.stayOnSubdomain && sameSubdomain(r.url)) allowed = true;
-                        if (!allowed) continue;
-                        if (r.type === 'iframe' || r.type === 'html') {
-                            if (next.depth + 1 <= maxDepth) {
-                                const iframePath = (r.url.split('//')[1] || r.url).replace(/[\\/:*?"<>|]+/g, '_') + '.html';
-                                toVisit.push({url: r.url, path: iframePath, depth: next.depth + 1});
-                            }
-                        } else {
-                            // Download resource
-                            try {
-<<<<<<< HEAD
-                                let skipBig = options.skipBig;
-                                let maxSize = options.maxSizeMB;
-=======
-                                let skipLimit = options.skipLargerThan;
->>>>>>> 07d470a5
-                                let head = await new Promise(res => {
-                                    const headers = {};
-                                    if (options.userAgent) headers['User-Agent'] = options.userAgent;
-                                    GM_xmlhttpRequest({
-                                        method: 'HEAD',
-                                        url: r.url,
-                                        timeout: 8000,
-                                        headers,
-                                        onload: function(resp) {
-                                            let s = resp.responseHeaders.match(/Content-Length: ?(\d+)/i);
-                                            let size = s ? +s[1] : null;
-                                            res(size);
-                                        },
-                                        onerror: () => res(null),
-                                        ontimeout: () => res(null)
-                                    });
-                                });
-<<<<<<< HEAD
-                                if (skipBig && maxSize && head && head > maxSize * 1024 * 1024) {
-=======
-                                if (skipLimit && head && head > skipLimit * 1024 * 1024) {
->>>>>>> 07d470a5
-                                    failed.push({url: r.url, reason: "Skipped (big file)"});
-                                    continue;
-                                }
-                                const blob = await new Promise((resolve, reject) => {
-                                    const headers = {};
-                                    if (options.userAgent) headers['User-Agent'] = options.userAgent;
-                                    GM_xmlhttpRequest({
-                                        method: 'GET',
-                                        url: r.url,
-                                        responseType: 'blob',
-                                        timeout: 20000,
-                                        headers,
-                                        onload: r => resolve(r.response),
-                                        onerror: () => reject(new Error('Network error')),
-                                        ontimeout: () => reject(new Error('Timeout'))
-                                    });
-                                });
-                                const resPath = (r.url.split('//')[1] || r.url).replace(/[\\/:*?"<>|]+/g, '_');
-                                files[resPath] = await blobToUint8Array(blob);
-                            } catch (e) {
-                                failed.push({url: r.url, reason: e.message});
-                            }
-                        }
-                    }
-                }
-            } catch (e) {
-                failed.push({url: next.url, reason: e.message});
-            }
-        }
-        return {files, failed};
-    }
-
-
-    // ====== INIT: Start overlay & self-heal ======
+                files[resPath] = data;
+            } catch(e) {
+                failed.push({ url: res.url, reason: e.message });
+            }
+        }));
+
+        return { files, failed };
+    }
+
+
+    // ====== SCRIPT INITIALIZATION ======
     if (document.readyState === 'complete' || document.readyState === 'interactive') {
         createSnapshotShadowHost();
         monitorSnapshotOverlay();
@@ -1079,7 +884,9 @@
         window.addEventListener('DOMContentLoaded', () => {
             createSnapshotShadowHost();
             monitorSnapshotOverlay();
-        }, { once: true });
+        }, {
+            once: true
+        });
     }
 
 })();