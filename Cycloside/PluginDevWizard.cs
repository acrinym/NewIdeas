--- conflicted
+++ resolved
@@ -13,10 +13,7 @@
     public PluginDevWizard()
     {
         ThemeManager.ApplyFromSettings(this, "Plugins");
-<<<<<<< HEAD
         CursorManager.ApplyFromSettings(this, "Plugins");
-=======
->>>>>>> 97031dca
         BuildUI();
     }
 
@@ -33,6 +30,7 @@
         _typeBox.Items.Add("Basic DLL");
         _typeBox.Items.Add("Lua volatile");
         _typeBox.Items.Add("C# volatile");
+
         var create = new Button { Content = "Create", Margin = new Thickness(0,10,0,0) };
         create.Click += Create_Click;
         panel.Children.Add(_nameBox);
