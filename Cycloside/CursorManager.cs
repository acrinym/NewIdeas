--- conflicted
+++ resolved
@@ -2,9 +2,11 @@
 using Avalonia.Input;
 using System;
 
-<<<<<<< HEAD
 namespace Cycloside.Services
 {
+    /// <summary>
+    /// Manages the application of custom cursors to UI elements.
+    /// </summary>
     public static class CursorManager
     {
         /// <summary>
@@ -40,47 +42,6 @@
             {
                 ApplyCursor(element, cursorName);
             }
-=======
-namespace Cycloside.Services;
-
-/// <summary>
-/// Manages the application of custom cursors to UI elements.
-/// </summary>
-public static class CursorManager
-{
-    /// <summary>
-    /// Applies a standard cursor to a UI element by its name.
-    /// </summary>
-    public static void ApplyCursor(InputElement element, string cursorName)
-    {
-        try
-        {
-            if (Enum.TryParse<StandardCursorType>(cursorName, true, out var type))
-            {
-                element.Cursor = new Cursor(type);
-            }
-            else
-            {
-                Logger.Log($"Warning: Cursor '{cursorName}' not found. Defaulting to Arrow.");
-                element.Cursor = new Cursor(StandardCursorType.Arrow);
-            }
-        }
-        catch (Exception ex)
-        {
-            Logger.Log($"Error applying cursor '{cursorName}': {ex.Message}");
-        }
-    }
-
-    /// <summary>
-    /// Applies a cursor to a UI element based on the component's name from the global settings.
-    /// </summary>
-    public static void ApplyFromSettings(InputElement element, string component)
-    {
-        var map = SettingsManager.Settings.ComponentCursors;
-        if (map != null && map.TryGetValue(component, out var cursorName) && !string.IsNullOrWhiteSpace(cursorName))
-        {
-            ApplyCursor(element, cursorName);
->>>>>>> c82939bb
         }
     }
 }