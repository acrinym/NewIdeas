<Project Sdk="Microsoft.NET.Sdk">

  <PropertyGroup>
    <OutputType>WinExe</OutputType>
    <!-- Define multiple target frameworks for cross-platform builds -->
    <TargetFrameworks>net8.0;net8.0-windows</TargetFrameworks>
    <Nullable>enable</Nullable>
    <BuiltInComInteropSupport>true</BuiltInComInteropSupport>
    <ApplicationManifest>app.manifest</ApplicationManifest>
    <AvaloniaUseCompiledBindingsByDefault>true</AvaloniaUseCompiledBindingsByDefault>
  </PropertyGroup>

  <!-- This section defines settings that ONLY apply when building for Windows -->
  <PropertyGroup Condition="'$(TargetFramework)'=='net8.0-windows'">
    <UseWindowsForms>true</UseWindowsForms>
    <DefineConstants>$(DefineConstants);WINDOWS</DefineConstants>
    <EnableWindowsTargeting>true</EnableWindowsTargeting>
  </PropertyGroup>

  <!-- This ensures your icon and other resources are included in the application -->
  <ItemGroup>
    <AvaloniaResource Include="Resources\**" />
  </ItemGroup>
  
  <ItemGroup>
    <!-- Avalonia and Core Packages -->
    <PackageReference Include="Avalonia" Version="11.3.1" />
    <PackageReference Include="Avalonia.Desktop" Version="11.3.1" />
    <PackageReference Include="Avalonia.Themes.Fluent" Version="11.3.1" />
    <PackageReference Include="Avalonia.Fonts.Inter" Version="11.3.1" />
<<<<<<< HEAD
    <PackageReference Include="Avalonia.Xaml.Interactivity" Version="11.3.0" />
    <PackageReference Include="Avalonia.Xaml.Interactions" Version="11.3.0" />
    <PackageReference Include="NAudio" Version="2.2.1" />
    <PackageReference Include="MoonSharp" Version="2.0.0" />
    <PackageReference Include="Microsoft.CodeAnalysis.CSharp" Version="4.9.2" />
    <PackageReference Include="Avalonia.AvaloniaEdit" Version="11.3.0" />
=======
>>>>>>> 2ea27c25
    <PackageReference Include="Avalonia.Controls.DataGrid" Version="11.3.1" />
    <PackageReference Include="Avalonia.Markup.Xaml.Loader" Version="11.3.1" />
    <PackageReference Include="Avalonia.Diagnostics" Version="11.3.1">
      <IncludeAssets Condition="'$(Configuration)' != 'Debug'">None</IncludeAssets>
      <PrivateAssets Condition="'$(Configuration)' != 'Debug'">All</PrivateAssets>
    </PackageReference>
    
    <!-- UI Interactivity for MVVM -->
    <PackageReference Include="Avalonia.Xaml.Interactivity" Version="11.0.11" />
    <PackageReference Include="Avalonia.Xaml.Interactions" Version="11.0.11" />
    <PackageReference Include="Avalonia.AvaloniaEdit" Version="11.3.0" />
    
    <!-- Feature Packages -->
    <PackageReference Include="CommunityToolkit.Mvvm" Version="8.2.0" />
    <PackageReference Include="NAudio" Version="2.2.1" />
    <PackageReference Include="MoonSharp" Version="2.0.0" />
    <PackageReference Include="Microsoft.CodeAnalysis.CSharp" Version="4.9.2" />
    <PackageReference Include="SharpHook" Version="5.0.0" />
    <PackageReference Include="CliWrap" Version="3.7.0" /> 
    <PackageReference Include="System.CommandLine" Version="2.0.0-beta4.22272.1" />
    <PackageReference Include="System.Drawing.Common" Version="8.0.0" />
  </ItemGroup>

</Project><|MERGE_RESOLUTION|>--- conflicted
+++ resolved
@@ -28,15 +28,6 @@
     <PackageReference Include="Avalonia.Desktop" Version="11.3.1" />
     <PackageReference Include="Avalonia.Themes.Fluent" Version="11.3.1" />
     <PackageReference Include="Avalonia.Fonts.Inter" Version="11.3.1" />
-<<<<<<< HEAD
-    <PackageReference Include="Avalonia.Xaml.Interactivity" Version="11.3.0" />
-    <PackageReference Include="Avalonia.Xaml.Interactions" Version="11.3.0" />
-    <PackageReference Include="NAudio" Version="2.2.1" />
-    <PackageReference Include="MoonSharp" Version="2.0.0" />
-    <PackageReference Include="Microsoft.CodeAnalysis.CSharp" Version="4.9.2" />
-    <PackageReference Include="Avalonia.AvaloniaEdit" Version="11.3.0" />
-=======
->>>>>>> 2ea27c25
     <PackageReference Include="Avalonia.Controls.DataGrid" Version="11.3.1" />
     <PackageReference Include="Avalonia.Markup.Xaml.Loader" Version="11.3.1" />
     <PackageReference Include="Avalonia.Diagnostics" Version="11.3.1">
