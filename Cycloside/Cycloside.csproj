<Project Sdk="Microsoft.NET.Sdk">

  <PropertyGroup>
    <OutputType>WinExe</OutputType>
    <!-- Define multiple target frameworks for cross-platform builds -->
    <TargetFrameworks>net8.0;net8.0-windows</TargetFrameworks>
    <Nullable>enable</Nullable>
    <BuiltInComInteropSupport>true</BuiltInComInteropSupport>
    <ApplicationManifest>app.manifest</ApplicationManifest>
    <AvaloniaUseCompiledBindingsByDefault>true</AvaloniaUseCompiledBindingsByDefault>
  </PropertyGroup>

  <!-- This section defines settings that ONLY apply when building for Windows -->
  <PropertyGroup Condition="'$(TargetFramework)'=='net8.0-windows'">
    <UseWindowsForms>true</UseWindowsForms>
    <DefineConstants>$(DefineConstants);WINDOWS</DefineConstants>
    <EnableWindowsTargeting>true</EnableWindowsTargeting>
  </PropertyGroup>

  <!-- This ensures your icon and other resources are included in the application -->
  <ItemGroup>
    <AvaloniaResource Include="Resources\**" />
  </ItemGroup>
  
  <ItemGroup>
    <!-- Avalonia and Core Packages -->
    <PackageReference Include="Avalonia" Version="11.3.1" />
    <PackageReference Include="Avalonia.Desktop" Version="11.3.1" />
    <PackageReference Include="Avalonia.Themes.Fluent" Version="11.3.1" />
    <PackageReference Include="Avalonia.Fonts.Inter" Version="11.3.1" />
    <PackageReference Include="Avalonia.Controls.DataGrid" Version="11.3.1" />
    <PackageReference Include="Avalonia.Markup.Xaml.Loader" Version="11.3.1" />
    <PackageReference Include="Avalonia.Diagnostics" Version="11.3.1">
      <IncludeAssets Condition="'$(Configuration)' != 'Debug'">None</IncludeAssets>
      <PrivateAssets Condition="'$(Configuration)' != 'Debug'">All</PrivateAssets>
    </PackageReference>
    
<<<<<<< HEAD
    <PackageReference Include="Avalonia.Xaml.Interactivity" Version="11.1.0" />
    <PackageReference Include="Avalonia.Xaml.Interactions" Version="11.1.0" />
=======
    <!-- UI Interactivity for MVVM -->
    <PackageReference Include="Avalonia.Xaml.Interactivity" Version="11.0.11" />
    <PackageReference Include="Avalonia.Xaml.Interactions" Version="11.0.11" />
>>>>>>> 0715c86c
    <PackageReference Include="Avalonia.AvaloniaEdit" Version="11.3.0" />
    
    <!-- Feature Packages -->
    <PackageReference Include="CommunityToolkit.Mvvm" Version="8.2.0" />
    <PackageReference Include="NAudio" Version="2.2.1" />
    <PackageReference Include="MoonSharp" Version="2.0.0" />
    <PackageReference Include="Microsoft.CodeAnalysis.CSharp" Version="4.9.2" />
    <PackageReference Include="SharpHook" Version="5.0.0" />
    <PackageReference Include="CliWrap" Version="3.7.0" /> 
    <PackageReference Include="System.CommandLine" Version="2.0.0-beta4.22272.1" />
    <PackageReference Include="System.Drawing.Common" Version="8.0.0" />
  </ItemGroup>

</Project><|MERGE_RESOLUTION|>--- conflicted
+++ resolved
@@ -35,14 +35,8 @@
       <PrivateAssets Condition="'$(Configuration)' != 'Debug'">All</PrivateAssets>
     </PackageReference>
     
-<<<<<<< HEAD
     <PackageReference Include="Avalonia.Xaml.Interactivity" Version="11.1.0" />
     <PackageReference Include="Avalonia.Xaml.Interactions" Version="11.1.0" />
-=======
-    <!-- UI Interactivity for MVVM -->
-    <PackageReference Include="Avalonia.Xaml.Interactivity" Version="11.0.11" />
-    <PackageReference Include="Avalonia.Xaml.Interactions" Version="11.0.11" />
->>>>>>> 0715c86c
     <PackageReference Include="Avalonia.AvaloniaEdit" Version="11.3.0" />
     
     <!-- Feature Packages -->
