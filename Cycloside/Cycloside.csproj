--- conflicted
+++ resolved
@@ -1,52 +1,44 @@
-<Project Sdk="Microsoft.NET.Sdk">
-
-  <PropertyGroup>
-    <OutputType>WinExe</OutputType>
-    <TargetFramework>net8.0</TargetFramework>
-    <Nullable>enable</Nullable>
-    <BuiltInComInteropSupport>true</BuiltInComInteropSupport>
-    <ApplicationManifest>app.manifest</ApplicationManifest>
-    <AvaloniaUseCompiledBindingsByDefault>true</AvaloniaUseCompiledBindingsByDefault>
-  </PropertyGroup>
-
-  <ItemGroup>
-    <PackageReference Include="Avalonia" Version="11.3.1" />
-    <PackageReference Include="Avalonia.Desktop" Version="11.3.1" />
-    <PackageReference Include="Avalonia.Themes.Fluent" Version="11.3.1" />
-    <PackageReference Include="Avalonia.Fonts.Inter" Version="11.3.1" />
-<<<<<<< HEAD
-    <PackageReference Include="NAudio" Version="2.2.1" />
-    <PackageReference Include="MoonSharp" Version="2.0.0" />
-=======
-    <PackageReference Include="Avalonia" Version="11.3.1" />
-    <PackageReference Include="Avalonia.Desktop" Version="11.3.1" />
-    <PackageReference Include="Avalonia.Themes.Fluent" Version="11.3.1" />
-    <PackageReference Include="Avalonia.Fonts.Inter" Version="11.3.1" />
-    <PackageReference Include="NAudio" Version="2.2.1" />
-    <PackageReference Include="MoonSharp" Version="2.0.0" />
->>>>>>> 171e7c4f
-    <PackageReference Include="Microsoft.CodeAnalysis.CSharp" Version="4.9.2" />
-    <PackageReference Include="AvaloniaEdit" Version="0.10.12" />
-    <PackageReference Include="Avalonia.Controls.DataGrid" Version="11.3.1" />
-    <PackageReference Include="CliWrap" Version="3.7.0" />
-    <PackageReference Include="System.CommandLine" Version="2.0.0-beta4.22272.1" />
-    <PackageReference Include="Avalonia.Diagnostics" Version="11.3.1">
-<<<<<<< HEAD
-      <IncludeAssets Condition="'$(Configuration)' != 'Debug'">None</IncludeAssets>
-      <PrivateAssets Condition="'$(Configuration)' != 'Debug'">All</PrivateAssets>
-    </PackageReference>
-=======
-      <IncludeAssets Condition="'$(Configuration)' != 'Debug'">None</IncludeAssets>
-      <PrivateAssets Condition="'$(Configuration)' != 'Debug'">All</PrivateAssets>
-    </PackageReference>
-    <PackageReference Include="SharpHook" Version="5.0.0" />
-  </ItemGroup>
-
-  <!-- Exclude built-in plugins to simplify build in this environment -->
-  <ItemGroup>
-    <Compile Remove="Plugins/BuiltIn/**" />
->>>>>>> 171e7c4f
-  </ItemGroup>
-
-
-</Project>+<Project Sdk="Microsoft.NET.Sdk">
+
+  <PropertyGroup>
+    <OutputType>WinExe</OutputType>
+    <TargetFramework>net8.0</TargetFramework>
+    <Nullable>enable</Nullable>
+    <BuiltInComInteropSupport>true</BuiltInComInteropSupport>
+    <ApplicationManifest>app.manifest</ApplicationManifest>
+    <AvaloniaUseCompiledBindingsByDefault>true</AvaloniaUseCompiledBindingsByDefault>
+  </PropertyGroup>
+
+  <ItemGroup>
+    <PackageReference Include="Avalonia" Version="11.3.1" />
+    <PackageReference Include="Avalonia.Desktop" Version="11.3.1" />
+    <PackageReference Include="Avalonia.Themes.Fluent" Version="11.3.1" />
+    <PackageReference Include="Avalonia.Fonts.Inter" Version="11.3.1" />
+    <PackageReference Include="Avalonia" Version="11.3.1" />
+    <PackageReference Include="Avalonia.Desktop" Version="11.3.1" />
+    <PackageReference Include="Avalonia.Themes.Fluent" Version="11.3.1" />
+    <PackageReference Include="Avalonia.Fonts.Inter" Version="11.3.1" />
+    <PackageReference Include="NAudio" Version="2.2.1" />
+    <PackageReference Include="MoonSharp" Version="2.0.0" />
+    <PackageReference Include="Microsoft.CodeAnalysis.CSharp" Version="4.9.2" />
+    <PackageReference Include="AvaloniaEdit" Version="0.10.12" />
+    <PackageReference Include="Avalonia.Controls.DataGrid" Version="11.3.1" />
+    <PackageReference Include="CliWrap" Version="3.7.0" />
+    <PackageReference Include="System.CommandLine" Version="2.0.0-beta4.22272.1" />
+    <PackageReference Include="Avalonia.Diagnostics" Version="11.3.1">
+    <PackageReference Include="SharpHook" Version="5.0.0" />
+      <IncludeAssets Condition="'$(Configuration)' != 'Debug'">None</IncludeAssets>
+      <PrivateAssets Condition="'$(Configuration)' != 'Debug'">All</PrivateAssets>
+    </PackageReference>
+
+
+  </ItemGroup>
+
+  <!-- Exclude built-in plugins to simplify build in this environment -->
+ <!-- <ItemGroup> -->
+<!--    <Compile Remove="Plugins/BuiltIn/**" /> -->
+
+<!--  </ItemGroup> -->
+
+
+</Project>