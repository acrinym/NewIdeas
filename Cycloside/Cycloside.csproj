--- conflicted
+++ resolved
@@ -1,30 +1,27 @@
-<Project Sdk="Microsoft.NET.Sdk">
-
-  <PropertyGroup>
-    <OutputType>WinExe</OutputType>
-    <TargetFramework>net8.0</TargetFramework>
-    <Nullable>enable</Nullable>
-    <BuiltInComInteropSupport>true</BuiltInComInteropSupport>
-    <ApplicationManifest>app.manifest</ApplicationManifest>
-    <AvaloniaUseCompiledBindingsByDefault>true</AvaloniaUseCompiledBindingsByDefault>
-  </PropertyGroup>
-
-  <ItemGroup>
-    <PackageReference Include="Avalonia" Version="11.3.0" />
-    <PackageReference Include="Avalonia.Desktop" Version="11.3.0" />
-    <PackageReference Include="Avalonia.Themes.Fluent" Version="11.3.0" />
-    <PackageReference Include="Avalonia.Fonts.Inter" Version="11.3.0" />
-    <PackageReference Include="NAudio" Version="2.2.1" />
-    <PackageReference Include="MoonSharp" Version="2.0.0" />
-    <PackageReference Include="Microsoft.CodeAnalysis.CSharp" Version="4.9.2" />
-<<<<<<< HEAD
-=======
-    <PackageReference Include="Avalonia.Controls.HotKeys" Version="1.0.0" />
->>>>>>> f1f7293e
-    <PackageReference Include="Avalonia.Diagnostics" Version="11.3.0">
-      <IncludeAssets Condition="'$(Configuration)' != 'Debug'">None</IncludeAssets>
-      <PrivateAssets Condition="'$(Configuration)' != 'Debug'">All</PrivateAssets>
-    </PackageReference>
-  </ItemGroup>
-
-</Project>
+<Project Sdk="Microsoft.NET.Sdk">
+
+  <PropertyGroup>
+    <OutputType>WinExe</OutputType>
+    <TargetFramework>net8.0</TargetFramework>
+    <Nullable>enable</Nullable>
+    <BuiltInComInteropSupport>true</BuiltInComInteropSupport>
+    <ApplicationManifest>app.manifest</ApplicationManifest>
+    <AvaloniaUseCompiledBindingsByDefault>true</AvaloniaUseCompiledBindingsByDefault>
+  </PropertyGroup>
+
+  <ItemGroup>
+    <PackageReference Include="Avalonia" Version="11.3.0" />
+    <PackageReference Include="Avalonia.Desktop" Version="11.3.0" />
+    <PackageReference Include="Avalonia.Themes.Fluent" Version="11.3.0" />
+    <PackageReference Include="Avalonia.Fonts.Inter" Version="11.3.0" />
+    <PackageReference Include="NAudio" Version="2.2.1" />
+    <PackageReference Include="MoonSharp" Version="2.0.0" />
+    <PackageReference Include="Microsoft.CodeAnalysis.CSharp" Version="4.9.2" />
+    <PackageReference Include="Avalonia.Controls.HotKeys" Version="1.0.0" />
+    <PackageReference Include="Avalonia.Diagnostics" Version="11.3.0">
+      <IncludeAssets Condition="'$(Configuration)' != 'Debug'">None</IncludeAssets>
+      <PrivateAssets Condition="'$(Configuration)' != 'Debug'">All</PrivateAssets>
+    </PackageReference>
+  </ItemGroup>
+
+</Project>