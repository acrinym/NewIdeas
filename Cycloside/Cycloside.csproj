<Project Sdk="Microsoft.NET.Sdk">

  <PropertyGroup>
    <OutputType>WinExe</OutputType>
    <TargetFramework>net8.0</TargetFramework>
    <Nullable>enable</Nullable>
    <BuiltInComInteropSupport>true</BuiltInComInteropSupport>
    <ApplicationManifest>app.manifest</ApplicationManifest>
    <AvaloniaUseCompiledBindingsByDefault>true</AvaloniaUseCompiledBindingsByDefault>
  </PropertyGroup>

<<<<<<< HEAD
  <ItemGroup>
    <PackageReference Include="Avalonia" Version="11.3.1" />
    <PackageReference Include="Avalonia.Desktop" Version="11.3.1" />
    <PackageReference Include="Avalonia.Themes.Fluent" Version="11.3.1" />
    <PackageReference Include="Avalonia.Fonts.Inter" Version="11.3.1" />
    <PackageReference Include="NAudio" Version="2.2.1" />
    <PackageReference Include="MoonSharp" Version="2.0.0" />
    <PackageReference Include="Microsoft.CodeAnalysis.CSharp" Version="4.9.2" />
    <PackageReference Include="AvaloniaEdit" Version="0.10.12" />
    <PackageReference Include="Avalonia.Controls.DataGrid" Version="11.3.1" />
    <PackageReference Include="CliWrap" Version="3.7.0" />
    <PackageReference Include="System.CommandLine" Version="2.0.0-beta4.22272.1" />
    <PackageReference Include="Avalonia.Diagnostics" Version="11.3.1">
      <IncludeAssets Condition="'$(Configuration)' != 'Debug'">None</IncludeAssets>
      <PrivateAssets Condition="'$(Configuration)' != 'Debug'">All</PrivateAssets>
    </PackageReference>
    <PackageReference Include="SharpHook" Version="5.0.0" />
    <PackageReference Include="CommunityToolkit.Mvvm" Version="8.2.0" />
  </ItemGroup>
=======
  <ItemGroup>
    <PackageReference Include="Avalonia" Version="11.3.1" />
    <PackageReference Include="Avalonia.Desktop" Version="11.3.1" />
    <PackageReference Include="Avalonia.Themes.Fluent" Version="11.3.1" />
    <PackageReference Include="Avalonia.Fonts.Inter" Version="11.3.1" />
    <PackageReference Include="NAudio" Version="2.2.1" />
    <PackageReference Include="MoonSharp" Version="2.0.0" />
    <PackageReference Include="Microsoft.CodeAnalysis.CSharp" Version="4.9.2" />
    <PackageReference Include="AvaloniaEdit" Version="0.10.12" />
    <PackageReference Include="Avalonia.Controls.DataGrid" Version="11.3.1" />
    <PackageReference Include="CliWrap" Version="3.7.0" />
    <PackageReference Include="System.CommandLine" Version="2.0.0-beta4.22272.1" />
    <PackageReference Include="Avalonia.Diagnostics" Version="11.3.1">
      <IncludeAssets Condition="'$(Configuration)' != 'Debug'">None</IncludeAssets>
      <PrivateAssets Condition="'$(Configuration)' != 'Debug'">All</PrivateAssets>
    </PackageReference>
    <PackageReference Include="SharpHook" Version="5.0.0" />
    <PackageReference Include="CommunityToolkit.Mvvm" Version="8.2.0" />
  </ItemGroup>
>>>>>>> c5ab130b

  <!-- Exclude built-in plugins to simplify build in this environment -->
  <!--
  <ItemGroup>
    <Compile Remove="Plugins/BuiltIn/**" />
  </ItemGroup>
  -->

</Project>
<|MERGE_RESOLUTION|>--- conflicted
+++ resolved
@@ -1,61 +1,39 @@
-<Project Sdk="Microsoft.NET.Sdk">
-
-  <PropertyGroup>
-    <OutputType>WinExe</OutputType>
-    <TargetFramework>net8.0</TargetFramework>
-    <Nullable>enable</Nullable>
-    <BuiltInComInteropSupport>true</BuiltInComInteropSupport>
-    <ApplicationManifest>app.manifest</ApplicationManifest>
-    <AvaloniaUseCompiledBindingsByDefault>true</AvaloniaUseCompiledBindingsByDefault>
-  </PropertyGroup>
-
-<<<<<<< HEAD
-  <ItemGroup>
-    <PackageReference Include="Avalonia" Version="11.3.1" />
-    <PackageReference Include="Avalonia.Desktop" Version="11.3.1" />
-    <PackageReference Include="Avalonia.Themes.Fluent" Version="11.3.1" />
-    <PackageReference Include="Avalonia.Fonts.Inter" Version="11.3.1" />
-    <PackageReference Include="NAudio" Version="2.2.1" />
-    <PackageReference Include="MoonSharp" Version="2.0.0" />
-    <PackageReference Include="Microsoft.CodeAnalysis.CSharp" Version="4.9.2" />
-    <PackageReference Include="AvaloniaEdit" Version="0.10.12" />
-    <PackageReference Include="Avalonia.Controls.DataGrid" Version="11.3.1" />
-    <PackageReference Include="CliWrap" Version="3.7.0" />
-    <PackageReference Include="System.CommandLine" Version="2.0.0-beta4.22272.1" />
-    <PackageReference Include="Avalonia.Diagnostics" Version="11.3.1">
-      <IncludeAssets Condition="'$(Configuration)' != 'Debug'">None</IncludeAssets>
-      <PrivateAssets Condition="'$(Configuration)' != 'Debug'">All</PrivateAssets>
-    </PackageReference>
-    <PackageReference Include="SharpHook" Version="5.0.0" />
-    <PackageReference Include="CommunityToolkit.Mvvm" Version="8.2.0" />
-  </ItemGroup>
-=======
-  <ItemGroup>
-    <PackageReference Include="Avalonia" Version="11.3.1" />
-    <PackageReference Include="Avalonia.Desktop" Version="11.3.1" />
-    <PackageReference Include="Avalonia.Themes.Fluent" Version="11.3.1" />
-    <PackageReference Include="Avalonia.Fonts.Inter" Version="11.3.1" />
-    <PackageReference Include="NAudio" Version="2.2.1" />
-    <PackageReference Include="MoonSharp" Version="2.0.0" />
-    <PackageReference Include="Microsoft.CodeAnalysis.CSharp" Version="4.9.2" />
-    <PackageReference Include="AvaloniaEdit" Version="0.10.12" />
-    <PackageReference Include="Avalonia.Controls.DataGrid" Version="11.3.1" />
-    <PackageReference Include="CliWrap" Version="3.7.0" />
-    <PackageReference Include="System.CommandLine" Version="2.0.0-beta4.22272.1" />
-    <PackageReference Include="Avalonia.Diagnostics" Version="11.3.1">
-      <IncludeAssets Condition="'$(Configuration)' != 'Debug'">None</IncludeAssets>
-      <PrivateAssets Condition="'$(Configuration)' != 'Debug'">All</PrivateAssets>
-    </PackageReference>
-    <PackageReference Include="SharpHook" Version="5.0.0" />
-    <PackageReference Include="CommunityToolkit.Mvvm" Version="8.2.0" />
-  </ItemGroup>
->>>>>>> c5ab130b
-
-  <!-- Exclude built-in plugins to simplify build in this environment -->
-  <!--
-  <ItemGroup>
-    <Compile Remove="Plugins/BuiltIn/**" />
-  </ItemGroup>
-  -->
-
-</Project>
+<Project Sdk="Microsoft.NET.Sdk">
+
+  <PropertyGroup>
+    <OutputType>WinExe</OutputType>
+    <TargetFramework>net8.0</TargetFramework>
+    <Nullable>enable</Nullable>
+    <BuiltInComInteropSupport>true</BuiltInComInteropSupport>
+    <ApplicationManifest>app.manifest</ApplicationManifest>
+    <AvaloniaUseCompiledBindingsByDefault>true</AvaloniaUseCompiledBindingsByDefault>
+  </PropertyGroup>
+
+  <ItemGroup>
+    <PackageReference Include="Avalonia" Version="11.3.1" />
+    <PackageReference Include="Avalonia.Desktop" Version="11.3.1" />
+    <PackageReference Include="Avalonia.Themes.Fluent" Version="11.3.1" />
+    <PackageReference Include="Avalonia.Fonts.Inter" Version="11.3.1" />
+    <PackageReference Include="NAudio" Version="2.2.1" />
+    <PackageReference Include="MoonSharp" Version="2.0.0" />
+    <PackageReference Include="Microsoft.CodeAnalysis.CSharp" Version="4.9.2" />
+    <PackageReference Include="AvaloniaEdit" Version="0.10.12" />
+    <PackageReference Include="Avalonia.Controls.DataGrid" Version="11.3.1" />
+    <PackageReference Include="CliWrap" Version="3.7.0" />
+    <PackageReference Include="System.CommandLine" Version="2.0.0-beta4.22272.1" />
+    <PackageReference Include="Avalonia.Diagnostics" Version="11.3.1">
+      <IncludeAssets Condition="'$(Configuration)' != 'Debug'">None</IncludeAssets>
+      <PrivateAssets Condition="'$(Configuration)' != 'Debug'">All</PrivateAssets>
+    </PackageReference>
+    <PackageReference Include="SharpHook" Version="5.0.0" />
+    <PackageReference Include="CommunityToolkit.Mvvm" Version="8.2.0" />
+  </ItemGroup>
+
+  <!-- Exclude built-in plugins to simplify build in this environment -->
+  <!--
+  <ItemGroup>
+    <Compile Remove="Plugins/BuiltIn/**" />
+  </ItemGroup>
+  -->
+
+</Project>