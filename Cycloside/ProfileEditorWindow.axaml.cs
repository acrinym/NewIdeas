using Avalonia;
using Avalonia.Controls;
using Avalonia.Interactivity;
using Avalonia.Markup.Xaml;
using Cycloside.Plugins;
using System;
using System.Linq;
using Avalonia.Platform.Storage;

namespace Cycloside;

public partial class ProfileEditorWindow : Window
{
    private readonly PluginManager _manager;
    private string _originalName = string.Empty;

    public ProfileEditorWindow()
    {
        InitializeComponent();
        _manager = null!;
    }

    public ProfileEditorWindow(PluginManager manager)
    {
        _manager = manager;
        InitializeComponent();
        ThemeManager.ApplyFromSettings(this, "Plugins");
        CursorManager.ApplyFromSettings(this, "Plugins");
        SkinManager.LoadForWindow(this);
        WindowEffectsManager.Instance.ApplyConfiguredEffects(this, nameof(ProfileEditorWindow));
        BuildProfileList();
        BuildPluginList();
    }

    private void InitializeComponent()
    {
        AvaloniaXamlLoader.Load(this);
    }

    private void BuildProfileList()
    {
        var list = this.FindControl<ListBox>("ProfileList");
        if (list is null)
            return;
        list.ItemsSource = WorkspaceProfiles.Profiles.Keys.ToList();
        list.SelectionChanged += (_, _) => LoadSelectedProfile();
        if (list.Items.Count > 0)
            list.SelectedIndex = 0;
    }

    private void BuildPluginList()
    {
        var panel = this.FindControl<StackPanel>("PluginPanel");
        if (panel is null)
            return;
        panel.Children.Clear();
        foreach (var plugin in _manager.Plugins)
        {
            var cb = new CheckBox
            {
                Content = plugin.Name,
                Tag = plugin
            };
            panel.Children.Add(cb);
        }
    }

    private void LoadSelectedProfile()
    {
        var list = this.FindControl<ListBox>("ProfileList");
        if (list == null ||
            list.SelectedItem is not string name ||
            !WorkspaceProfiles.Profiles.TryGetValue(name, out var profile))
            return;

        _originalName = name;
        var nameBox = this.FindControl<TextBox>("NameBox");
        if (nameBox != null)
            nameBox.Text = profile.Name;
        var wallBox = this.FindControl<TextBox>("WallpaperBox");
        if (wallBox != null)
            wallBox.Text = profile.Wallpaper;
        var panel = this.FindControl<StackPanel>("PluginPanel");
        if (panel != null)
        {
            foreach (var child in panel.Children.OfType<CheckBox>())
            {
                if (child.Tag is IPlugin p)
                    child.IsChecked = profile.Plugins.TryGetValue(p.Name, out var en) && en;
            }
        }
    }

    private void AddProfile(object? sender, RoutedEventArgs e)
    {
        var name = "NewProfile";
        var idx = 1;
        while (WorkspaceProfiles.Profiles.ContainsKey(name + idx))
            idx++;
        name += idx;
        WorkspaceProfiles.AddOrUpdate(new WorkspaceProfile { Name = name });
        BuildProfileList();
        var list = this.FindControl<ListBox>("ProfileList");
        if (list != null)
            list.SelectedItem = name;
    }

    private void RemoveProfile(object? sender, RoutedEventArgs e)
    {
        var list = this.FindControl<ListBox>("ProfileList");
        if (list?.SelectedItem is string name)
        {
            WorkspaceProfiles.Remove(name);
            BuildProfileList();
        }
    }

    private async void BrowseWallpaper(object? sender, RoutedEventArgs e)
    {
<<<<<<< HEAD
        var files = await StorageProvider.OpenFilePickerAsync(new FilePickerOpenOptions
        {
            FileTypeFilter = new[] { new FilePickerFileType("Images") { Patterns = new[] { "*.png", "*.jpg", "*.jpeg", "*.bmp" } } }
        });
        if (files.Count > 0 && files[0].TryGetLocalPath() is { } path)
        {
            var box = this.FindControl<TextBox>("WallpaperBox");
            if (box != null)
                box.Text = path;
=======
        var dlg = new OpenFileDialog();
        dlg.Filters.Add(new FileDialogFilter { Name = "Images", Extensions = { "png", "jpg", "jpeg", "bmp" } });
        var files = await dlg.ShowAsync(this);
        if (files is { Length: > 0 })
        {
            var box = this.FindControl<TextBox>("WallpaperBox");
            if (box != null)
                box.Text = files[0];
>>>>>>> 345defb9
        }
    }

    private void SaveProfile(object? sender, RoutedEventArgs e)
    {
        var name = this.FindControl<TextBox>("NameBox")?.Text?.Trim() ?? string.Empty;
        if (string.IsNullOrWhiteSpace(name))
            return;
        var wallpaper = this.FindControl<TextBox>("WallpaperBox")?.Text ?? string.Empty;
        var map = new System.Collections.Generic.Dictionary<string, bool>();
        var panel = this.FindControl<StackPanel>("PluginPanel");
        if (panel != null)
        {
            foreach (var child in panel.Children.OfType<CheckBox>())
            {
                if (child.Tag is IPlugin p)
                    map[p.Name] = child.IsChecked == true;
            }
        }
        var profile = new WorkspaceProfile
        {
            Name = name,
            Wallpaper = wallpaper,
            Plugins = map
        };
        if(!string.IsNullOrEmpty(_originalName) && _originalName != name)
            WorkspaceProfiles.Remove(_originalName);
        WorkspaceProfiles.AddOrUpdate(profile);
        BuildProfileList();
        var list = this.FindControl<ListBox>("ProfileList");
        if (list != null)
            list.SelectedItem = name;
    }
}<|MERGE_RESOLUTION|>--- conflicted
+++ resolved
@@ -2,172 +2,296 @@
 using Avalonia.Controls;
 using Avalonia.Interactivity;
 using Avalonia.Markup.Xaml;
+using Avalonia.Platform.Storage;
 using Cycloside.Plugins;
 using System;
+using System.Collections.Generic;
 using System.Linq;
-using Avalonia.Platform.Storage;
-
-namespace Cycloside;
-
-public partial class ProfileEditorWindow : Window
+using System.Threading.Tasks;
+
+namespace Cycloside
 {
-    private readonly PluginManager _manager;
-    private string _originalName = string.Empty;
-
-    public ProfileEditorWindow()
+    public partial class ProfileEditorWindow : Window
     {
-        InitializeComponent();
-        _manager = null!;
+        private readonly PluginManager _manager;
+        private string _originalName = string.Empty;
+
+        // UI Control references for convenience
+        private ListBox? _profileList;
+        private TextBox? _nameBox;
+        private TextBox? _wallpaperBox;
+        private StackPanel? _pluginPanel;
+        private TextBlock? _statusBlock;
+
+        // Default constructor is required for the XAML previewer, but should not be used in production.
+        public ProfileEditorWindow()
+        {
+            InitializeComponent();
+            // This will cause a crash if used at runtime, which is a good signal
+            // that the parameterized constructor is required.
+            _manager = null!; 
+        }
+
+        public ProfileEditorWindow(PluginManager manager)
+        {
+            _manager = manager ?? throw new ArgumentNullException(nameof(manager));
+            
+            InitializeComponent();
+            
+            // Apply theming and effects
+            ThemeManager.ApplyFromSettings(this, "Plugins");
+            CursorManager.ApplyFromSettings(this, "Plugins");
+            SkinManager.LoadForWindow(this);
+            WindowEffectsManager.Instance.ApplyConfiguredEffects(this, nameof(ProfileEditorWindow));
+            
+            // Build the dynamic UI parts
+            BuildProfileList();
+            BuildPluginList();
+        }
+
+        private void InitializeComponent()
+        {
+            AvaloniaXamlLoader.Load(this);
+            // Find controls once after the UI is loaded
+            _profileList = this.FindControl<ListBox>("ProfileList");
+            _nameBox = this.FindControl<TextBox>("NameBox");
+            _wallpaperBox = this.FindControl<TextBox>("WallpaperBox");
+            _pluginPanel = this.FindControl<StackPanel>("PluginPanel");
+            _statusBlock = this.FindControl<TextBlock>("StatusBlock");
+        }
+
+        private void BuildProfileList()
+        {
+            if (_profileList == null) return;
+            
+            // Store the currently selected item to restore it after rebuilding the list
+            var previouslySelected = _profileList.SelectedItem as string;
+
+            _profileList.ItemsSource = WorkspaceProfiles.Profiles.Keys.OrderBy(name => name).ToList();
+            _profileList.SelectionChanged -= OnProfileSelectionChanged; // Prevent event firing during update
+            _profileList.SelectionChanged += OnProfileSelectionChanged;
+
+            if (previouslySelected != null && (_profileList.ItemsSource as List<string>)!.Contains(previouslySelected))
+            {
+                _profileList.SelectedItem = previouslySelected;
+            }
+            else if (_profileList.Items.Count > 0)
+            {
+                _profileList.SelectedIndex = 0;
+            }
+            else
+            {
+                // No profiles, clear the form
+                ClearForm();
+            }
+        }
+
+        private void BuildPluginList()
+        {
+            if (_pluginPanel == null) return;
+
+            _pluginPanel.Children.Clear();
+            foreach (var plugin in _manager.Plugins.OrderBy(p => p.Name))
+            {
+                _pluginPanel.Children.Add(new CheckBox
+                {
+                    Content = plugin.Name,
+                    Tag = plugin
+                });
+            }
+        }
+
+        private void OnProfileSelectionChanged(object? sender, SelectionChangedEventArgs e)
+        {
+            LoadSelectedProfile();
+        }
+
+        private void LoadSelectedProfile()
+        {
+            if (_profileList?.SelectedItem is not string name || !WorkspaceProfiles.Profiles.TryGetValue(name, out var profile))
+            {
+                ClearForm();
+                return;
+            }
+
+            _originalName = name;
+            
+            if (_nameBox != null) _nameBox.Text = profile.Name;
+            if (_wallpaperBox != null) _wallpaperBox.Text = profile.Wallpaper;
+            if (_pluginPanel != null)
+            {
+                foreach (var child in _pluginPanel.Children.OfType<CheckBox>())
+                {
+                    if (child.Tag is IPlugin p)
+                    {
+                        child.IsChecked = profile.Plugins.TryGetValue(p.Name, out var isEnabled) && isEnabled;
+                    }
+                }
+            }
+            SetStatus($"Loaded profile: {name}");
+        }
+
+        private void ClearForm()
+        {
+            _originalName = string.Empty;
+            if (_nameBox != null) _nameBox.Text = string.Empty;
+            if (_wallpaperBox != null) _wallpaperBox.Text = string.Empty;
+            if (_pluginPanel != null)
+            {
+                 foreach (var child in _pluginPanel.Children.OfType<CheckBox>())
+                 {
+                     child.IsChecked = false;
+                 }
+            }
+        }
+        
+        private void AddProfile(object? sender, RoutedEventArgs e)
+        {
+            try
+            {
+                var baseName = "NewProfile";
+                var newName = baseName;
+                var index = 1;
+                while (WorkspaceProfiles.Profiles.ContainsKey(newName))
+                {
+                    newName = $"{baseName}{index++}";
+                }
+                
+                WorkspaceProfiles.AddOrUpdate(new WorkspaceProfile { Name = newName });
+                BuildProfileList();
+                if (_profileList != null) _profileList.SelectedItem = newName;
+                SetStatus($"Added new profile: {newName}");
+            }
+            catch(Exception ex)
+            {
+                SetStatus($"Error adding profile: {ex.Message}");
+            }
+        }
+
+        private async void RemoveProfile(object? sender, RoutedEventArgs e)
+        {
+            if (_profileList?.SelectedItem is not string name) return;
+
+            // Add a confirmation dialog for safety
+            var confirmWindow = new ConfirmationWindow("Delete Profile", $"Are you sure you want to delete the profile '{name}'?");
+            var result = await confirmWindow.ShowDialog<bool>(this);
+            
+            if (result)
+            {
+                WorkspaceProfiles.Remove(name);
+                BuildProfileList();
+                SetStatus($"Removed profile: {name}");
+            }
+        }
+
+        private async void BrowseWallpaper(object? sender, RoutedEventArgs e)
+        {
+            try
+            {
+                var result = await StorageProvider.OpenFilePickerAsync(new FilePickerOpenOptions
+                {
+                    Title = "Select Wallpaper Image",
+                    FileTypeFilter = new[] { new FilePickerFileType("Images") { Patterns = new[] { "*.png", "*.jpg", "*.jpeg", "*.bmp" } } }
+                });
+
+                if (result.FirstOrDefault()?.TryGetLocalPath() is { } path && _wallpaperBox != null)
+                {
+                    _wallpaperBox.Text = path;
+                }
+            }
+            catch (Exception ex)
+            {
+                SetStatus($"Error browsing for wallpaper: {ex.Message}");
+            }
+        }
+
+        private void SaveProfile(object? sender, RoutedEventArgs e)
+        {
+            var name = _nameBox?.Text?.Trim();
+            if (string.IsNullOrWhiteSpace(name))
+            {
+                SetStatus("Error: Profile name cannot be empty.");
+                return;
+            }
+            
+            // If the name is being changed, check if the new name already exists
+            if (_originalName != name && WorkspaceProfiles.Profiles.ContainsKey(name))
+            {
+                 SetStatus($"Error: A profile named '{name}' already exists.");
+                 return;
+            }
+
+            var wallpaper = _wallpaperBox?.Text ?? string.Empty;
+            var pluginMap = new Dictionary<string, bool>();
+            if (_pluginPanel != null)
+            {
+                foreach (var child in _pluginPanel.Children.OfType<CheckBox>())
+                {
+                    if (child.Tag is IPlugin p && child.IsChecked == true)
+                    {
+                        pluginMap[p.Name] = true;
+                    }
+                }
+            }
+
+            var profile = new WorkspaceProfile
+            {
+                Name = name,
+                Wallpaper = wallpaper,
+                Plugins = pluginMap
+            };
+            
+            // If renaming, remove the old profile first
+            if (!string.IsNullOrEmpty(_originalName) && _originalName != name)
+            {
+                WorkspaceProfiles.Remove(_originalName);
+            }
+            
+            WorkspaceProfiles.AddOrUpdate(profile);
+            BuildProfileList(); // Rebuild list to reflect changes (e.g., sorting)
+            
+            // Ensure the newly saved profile is selected
+            if (_profileList != null) _profileList.SelectedItem = name;
+            
+            SetStatus($"Profile '{name}' saved successfully.");
+        }
+        
+        private void SetStatus(string message)
+        {
+            if (_statusBlock == null) return;
+            Dispatcher.UIThread.InvokeAsync(() => _statusBlock.Text = message);
+        }
     }
 
-    public ProfileEditorWindow(PluginManager manager)
+    /// <summary>
+    /// A simple reusable confirmation window.
+    /// </summary>
+    public class ConfirmationWindow : Window
     {
-        _manager = manager;
-        InitializeComponent();
-        ThemeManager.ApplyFromSettings(this, "Plugins");
-        CursorManager.ApplyFromSettings(this, "Plugins");
-        SkinManager.LoadForWindow(this);
-        WindowEffectsManager.Instance.ApplyConfiguredEffects(this, nameof(ProfileEditorWindow));
-        BuildProfileList();
-        BuildPluginList();
-    }
-
-    private void InitializeComponent()
-    {
-        AvaloniaXamlLoader.Load(this);
-    }
-
-    private void BuildProfileList()
-    {
-        var list = this.FindControl<ListBox>("ProfileList");
-        if (list is null)
-            return;
-        list.ItemsSource = WorkspaceProfiles.Profiles.Keys.ToList();
-        list.SelectionChanged += (_, _) => LoadSelectedProfile();
-        if (list.Items.Count > 0)
-            list.SelectedIndex = 0;
-    }
-
-    private void BuildPluginList()
-    {
-        var panel = this.FindControl<StackPanel>("PluginPanel");
-        if (panel is null)
-            return;
-        panel.Children.Clear();
-        foreach (var plugin in _manager.Plugins)
-        {
-            var cb = new CheckBox
-            {
-                Content = plugin.Name,
-                Tag = plugin
-            };
-            panel.Children.Add(cb);
-        }
-    }
-
-    private void LoadSelectedProfile()
-    {
-        var list = this.FindControl<ListBox>("ProfileList");
-        if (list == null ||
-            list.SelectedItem is not string name ||
-            !WorkspaceProfiles.Profiles.TryGetValue(name, out var profile))
-            return;
-
-        _originalName = name;
-        var nameBox = this.FindControl<TextBox>("NameBox");
-        if (nameBox != null)
-            nameBox.Text = profile.Name;
-        var wallBox = this.FindControl<TextBox>("WallpaperBox");
-        if (wallBox != null)
-            wallBox.Text = profile.Wallpaper;
-        var panel = this.FindControl<StackPanel>("PluginPanel");
-        if (panel != null)
-        {
-            foreach (var child in panel.Children.OfType<CheckBox>())
-            {
-                if (child.Tag is IPlugin p)
-                    child.IsChecked = profile.Plugins.TryGetValue(p.Name, out var en) && en;
-            }
-        }
-    }
-
-    private void AddProfile(object? sender, RoutedEventArgs e)
-    {
-        var name = "NewProfile";
-        var idx = 1;
-        while (WorkspaceProfiles.Profiles.ContainsKey(name + idx))
-            idx++;
-        name += idx;
-        WorkspaceProfiles.AddOrUpdate(new WorkspaceProfile { Name = name });
-        BuildProfileList();
-        var list = this.FindControl<ListBox>("ProfileList");
-        if (list != null)
-            list.SelectedItem = name;
-    }
-
-    private void RemoveProfile(object? sender, RoutedEventArgs e)
-    {
-        var list = this.FindControl<ListBox>("ProfileList");
-        if (list?.SelectedItem is string name)
-        {
-            WorkspaceProfiles.Remove(name);
-            BuildProfileList();
-        }
-    }
-
-    private async void BrowseWallpaper(object? sender, RoutedEventArgs e)
-    {
-<<<<<<< HEAD
-        var files = await StorageProvider.OpenFilePickerAsync(new FilePickerOpenOptions
-        {
-            FileTypeFilter = new[] { new FilePickerFileType("Images") { Patterns = new[] { "*.png", "*.jpg", "*.jpeg", "*.bmp" } } }
-        });
-        if (files.Count > 0 && files[0].TryGetLocalPath() is { } path)
-        {
-            var box = this.FindControl<TextBox>("WallpaperBox");
-            if (box != null)
-                box.Text = path;
-=======
-        var dlg = new OpenFileDialog();
-        dlg.Filters.Add(new FileDialogFilter { Name = "Images", Extensions = { "png", "jpg", "jpeg", "bmp" } });
-        var files = await dlg.ShowAsync(this);
-        if (files is { Length: > 0 })
-        {
-            var box = this.FindControl<TextBox>("WallpaperBox");
-            if (box != null)
-                box.Text = files[0];
->>>>>>> 345defb9
-        }
-    }
-
-    private void SaveProfile(object? sender, RoutedEventArgs e)
-    {
-        var name = this.FindControl<TextBox>("NameBox")?.Text?.Trim() ?? string.Empty;
-        if (string.IsNullOrWhiteSpace(name))
-            return;
-        var wallpaper = this.FindControl<TextBox>("WallpaperBox")?.Text ?? string.Empty;
-        var map = new System.Collections.Generic.Dictionary<string, bool>();
-        var panel = this.FindControl<StackPanel>("PluginPanel");
-        if (panel != null)
-        {
-            foreach (var child in panel.Children.OfType<CheckBox>())
-            {
-                if (child.Tag is IPlugin p)
-                    map[p.Name] = child.IsChecked == true;
-            }
-        }
-        var profile = new WorkspaceProfile
-        {
-            Name = name,
-            Wallpaper = wallpaper,
-            Plugins = map
-        };
-        if(!string.IsNullOrEmpty(_originalName) && _originalName != name)
-            WorkspaceProfiles.Remove(_originalName);
-        WorkspaceProfiles.AddOrUpdate(profile);
-        BuildProfileList();
-        var list = this.FindControl<ListBox>("ProfileList");
-        if (list != null)
-            list.SelectedItem = name;
+        public ConfirmationWindow(string title, string message)
+        {
+            Title = title;
+            Width = 350;
+            SizeToContent = SizeToContent.Height;
+            WindowStartupLocation = WindowStartupLocation.CenterOwner;
+
+            var messageBlock = new TextBlock { Text = message, Margin = new Thickness(15), TextWrapping = Avalonia.Media.TextWrapping.Wrap };
+            
+            var yesButton = new Button { Content = "Yes", IsDefault = true, Margin = new Thickness(5) };
+            yesButton.Click += (_, _) => Close(true);
+            
+            var noButton = new Button { Content = "No", IsCancel = true, Margin = new Thickness(5) };
+            noButton.Click += (_, _) => Close(false);
+
+            var buttonPanel = new StackPanel { Orientation = Orientation.Horizontal, HorizontalAlignment = HorizontalAlignment.Center };
+            buttonPanel.Children.Add(yesButton);
+            buttonPanel.Children.Add(noButton);
+            
+            var mainPanel = new StackPanel { Spacing = 10 };
+            mainPanel.Children.Add(messageBlock);
+            mainPanel.Children.Add(buttonPanel);
+
+            Content = mainPanel;
+        }
     }
 }