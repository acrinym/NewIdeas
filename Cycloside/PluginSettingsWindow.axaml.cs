--- conflicted
+++ resolved
@@ -16,63 +16,8 @@
         _manager = manager;
         InitializeComponent();
         ThemeManager.ApplyFromSettings(this, "Plugins");
-<<<<<<< HEAD
         CursorManager.ApplyFromSettings(this, "Plugins");
-=======
->>>>>>> 97031dca
         BuildList();
     }
 
-    private void InitializeComponent()
-    {
-        AvaloniaXamlLoader.Load(this);
-    }
-
-    private void BuildList()
-    {
-        var panel = this.FindControl<StackPanel>("PluginsPanel");
-        panel.Children.Clear();
-        foreach (var plugin in _manager.Plugins)
-        {
-            var cb = new CheckBox
-            {
-                Content = $"{plugin.Name} - {plugin.Description} ({plugin.Version})",
-                IsChecked = _manager.IsEnabled(plugin),
-                Tag = plugin
-            };
-            cb.Checked += Toggle;
-            cb.Unchecked += Toggle;
-            panel.Children.Add(cb);
-        }
-    }
-
-    private void Toggle(object? sender, Avalonia.Interactivity.RoutedEventArgs e)
-    {
-        if (sender is CheckBox cb && cb.Tag is IPlugin plugin)
-        {
-            if (cb.IsChecked == true)
-                _manager.EnablePlugin(plugin);
-            else
-                _manager.DisablePlugin(plugin);
-
-            SettingsManager.Settings.PluginEnabled[plugin.Name] = cb.IsChecked ?? false;
-            SettingsManager.Save();
-        }
-    }
-
-    private void ReloadButton_Click(object? sender, Avalonia.Interactivity.RoutedEventArgs e)
-    {
-        _manager.ReloadPlugins();
-        BuildList();
-    }
-
-    private void OpenButton_Click(object? sender, Avalonia.Interactivity.RoutedEventArgs e)
-    {
-        var path = _manager.PluginDirectory;
-        try
-        {
-            System.Diagnostics.Process.Start(new System.Diagnostics.ProcessStartInfo { FileName = path, UseShellExecute = true });
-        }
-        catch { }
-    }
-}+    private voi