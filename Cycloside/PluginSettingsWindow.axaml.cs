using Avalonia;
using Avalonia.Controls;
using Avalonia.Markup.Xaml;
using Cycloside.Plugins;
using System;
using System.IO;

namespace Cycloside;

public partial class PluginSettingsWindow : Window
{
    private readonly PluginManager _manager;

    public PluginSettingsWindow(PluginManager manager)
    {
        _manager = manager;
        InitializeComponent();
<<<<<<< HEAD
=======
        ThemeManager.ApplyFromSettings(this, "Plugins");
        CursorManager.ApplyFromSettings(this, "Plugins");
        WindowEffectsManager.Instance.ApplyConfiguredEffects(this, nameof(PluginSettingsWindow));
 main
>>>>>>> 7c137cd7
        BuildList();
    }

    private void InitializeComponent()
    {
        AvaloniaXamlLoader.Load(this);
    }

    private void BuildList()
    {
        var panel = this.FindControl<StackPanel>("PluginsPanel");
        panel.Children.Clear();
        foreach (var plugin in _manager.Plugins)
        {
            var cb = new CheckBox
            {
                Content = $"{plugin.Name} - {plugin.Description} ({plugin.Version})",
                IsChecked = _manager.IsEnabled(plugin),
                Tag = plugin
            };
            cb.Checked += Toggle;
            cb.Unchecked += Toggle;
            panel.Children.Add(cb);
        }
    }

    private void Toggle(object? sender, Avalonia.Interactivity.RoutedEventArgs e)
    {
        if (sender is CheckBox cb && cb.Tag is IPlugin plugin)
        {
            if (cb.IsChecked == true)
                _manager.EnablePlugin(plugin);
            else
                _manager.DisablePlugin(plugin);

            SettingsManager.Settings.PluginEnabled[plugin.Name] = cb.IsChecked ?? false;
            SettingsManager.Save();
        }
    }

    private void ReloadButton_Click(object? sender, Avalonia.Interactivity.RoutedEventArgs e)
    {
        _manager.ReloadPlugins();
        BuildList();
    }

    private void OpenButton_Click(object? sender, Avalonia.Interactivity.RoutedEventArgs e)
    {
        var path = _manager.PluginDirectory;
        try
        {
            System.Diagnostics.Process.Start(new System.Diagnostics.ProcessStartInfo { FileName = path, UseShellExecute = true });
        }
        catch { }
    }
}<|MERGE_RESOLUTION|>--- conflicted
+++ resolved
@@ -15,13 +15,11 @@
     {
         _manager = manager;
         InitializeComponent();
-<<<<<<< HEAD
-=======
+
         ThemeManager.ApplyFromSettings(this, "Plugins");
         CursorManager.ApplyFromSettings(this, "Plugins");
         WindowEffectsManager.Instance.ApplyConfiguredEffects(this, nameof(PluginSettingsWindow));
- main
->>>>>>> 7c137cd7
+
         BuildList();
     }
 
