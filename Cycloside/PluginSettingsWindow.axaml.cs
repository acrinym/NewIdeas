--- conflicted
+++ resolved
@@ -15,12 +15,10 @@
     {
         _manager = manager;
         InitializeComponent();
-<<<<<<< HEAD
         ThemeManager.ApplyFromSettings(this, "Plugins");
         CursorManager.ApplyFromSettings(this, "Plugins");
         WindowEffectsManager.Instance.ApplyConfiguredEffects(this, nameof(PluginSettingsWindow));
-=======
->>>>>>> 6873da68
+ main
         BuildList();
     }
 
