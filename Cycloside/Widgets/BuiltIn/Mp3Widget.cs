--- conflicted
+++ resolved
@@ -1,99 +1,89 @@
-using Avalonia;
 using Avalonia.Controls;
+using Avalonia.Data;
 using Avalonia.Layout;
 using Avalonia.Media;
-<<<<<<< HEAD
-using Avalonia.Platform.Storage;
-using Avalonia.Controls.ApplicationLifetimes;
-using System;
-using System.Linq;
-using System.Threading.Tasks;
-=======
-
->>>>>>> d257fbe6
 using Cycloside.Plugins.BuiltIn;
 
-namespace Cycloside.Widgets.BuiltIn;
+namespace Cycloside.Widgets.BuiltIn
+{
+    /// <summary>
+    /// The View for the MP3 Player plugin. This class is responsible for building
+    /// the UI controls and binding them to the MP3PlayerPlugin instance (which acts as the ViewModel).
+    /// </summary>
+    public class Mp3Widget : IWidget
+    {
+        private readonly MP3PlayerPlugin _plugin;
 
-public class Mp3Widget : IWidget
-{
-<<<<<<< HEAD
-=======
-    private readonly MP3PlayerPlugin _plugin;
+        /// <summary>
+        /// The widget receives an instance of its parent plugin via dependency injection.
+        /// This decouples the View from the playback logic.
+        /// </summary>
+        public Mp3Widget(MP3PlayerPlugin plugin)
+        {
+            _plugin = plugin;
+        }
 
-    public Mp3Widget(MP3PlayerPlugin plugin)
-    {
-        _plugin = plugin;
-    }
->>>>>>> d257fbe6
+        public string Name => "MP3 Player";
 
-    public string Name => "MP3 Player";
+        /// <summary>
+        /// Builds the UI for the widget.
+        /// </summary>
+        public Control BuildView()
+        {
+            // --- Create Controls ---
 
-    public Control BuildView()
-    {
-<<<<<<< HEAD
-        var openButton = new Button { Content = "Open" };
-        openButton.Click += async (_, _) => await PickFilesAsync();
+            // The TextBlock for displaying the current track name.
+            // It binds its Text property to the CurrentTrackName property on the plugin.
+            var trackDisplay = new TextBlock
+            {
+                Foreground = Brushes.White,
+                VerticalAlignment = VerticalAlignment.Center,
+                HorizontalAlignment = HorizontalAlignment.Center,
+                Margin = new Thickness(0, 0, 0, 8)
+            };
+            trackDisplay.Bind(TextBlock.TextProperty, new Binding(nameof(_plugin.CurrentTrackName)));
 
-        var prevButton = new Button { Content = "Prev" };
-        prevButton.Click += (_, _) => Mp3PlaybackService.Previous();
+            // Buttons are bound to IRelayCommands on the plugin instance.
+            // This separates the UI action (a click) from the implementation logic.
+            var openButton = new Button { Content = "Open", Command = _plugin.OpenFilesCommand };
+            var prevButton = new Button { Content = "◀", Command = _plugin.PreviousCommand };
+            var playButton = new Button { Content = "▶", Command = _plugin.PlayCommand };
+            var pauseButton = new Button { Content = "❚❚", Command = _plugin.PauseCommand };
+            var stopButton = new Button { Content = "■", Command = _plugin.StopCommand };
+            var nextButton = new Button { Content = "▶|", Command = _plugin.NextCommand };
 
-        var playButton = new Button { Content = "Play" };
-        playButton.Click += (_, _) => Mp3PlaybackService.Play();
+            // --- Assemble Layout ---
 
-        var pauseButton = new Button { Content = "Pause" };
-        pauseButton.Click += (_, _) => Mp3PlaybackService.Pause();
+            var buttonPanel = new StackPanel
+            {
+                Orientation = Orientation.Horizontal,
+                Spacing = 5,
+                HorizontalAlignment = HorizontalAlignment.Center
+            };
+            buttonPanel.Children.Add(openButton);
+            buttonPanel.Children.Add(prevButton);
+            buttonPanel.Children.Add(playButton);
+            buttonPanel.Children.Add(pauseButton);
+            buttonPanel.Children.Add(stopButton);
+            buttonPanel.Children.Add(nextButton);
 
-        var stopButton = new Button { Content = "Stop" };
-        stopButton.Click += (_, _) => Mp3PlaybackService.Stop();
+            var mainPanel = new StackPanel
+            {
+                Orientation = Orientation.Vertical,
+                DataContext = _plugin // Set the DataContext for all children to the plugin instance.
+            };
+            mainPanel.Children.Add(trackDisplay);
+            mainPanel.Children.Add(buttonPanel);
 
-        var nextButton = new Button { Content = "Next" };
-        nextButton.Click += (_, _) => Mp3PlaybackService.Next();
-
-        var panel = new StackPanel { Orientation = Orientation.Horizontal };
-=======
-        var openButton = new Button { Content = "Open", Command = _plugin.OpenFilesCommand };
-        var prevButton = new Button { Content = "Prev", Command = _plugin.PreviousCommand };
-        var playButton = new Button { Content = "Play", Command = _plugin.PlayCommand };
-        var pauseButton = new Button { Content = "Pause", Command = _plugin.PauseCommand };
-        var stopButton = new Button { Content = "Stop", Command = _plugin.StopPlaybackCommand };
-        var nextButton = new Button { Content = "Next", Command = _plugin.NextCommand };
-
-        var panel = new StackPanel { Orientation = Orientation.Horizontal, DataContext = _plugin };
->>>>>>> d257fbe6
-        panel.Children.Add(openButton);
-        panel.Children.Add(prevButton);
-        panel.Children.Add(playButton);
-        panel.Children.Add(pauseButton);
-        panel.Children.Add(stopButton);
-        panel.Children.Add(nextButton);
-
-        return new Border
-        {
-            Background = Brushes.Black,
-            Opacity = 0.7,
-            Padding = new Thickness(4),
-            Child = panel
-        };
-    }
-<<<<<<< HEAD
-
-    private async Task PickFilesAsync()
-    {
-        if (Application.Current?.ApplicationLifetime is IClassicDesktopStyleApplicationLifetime desktop && desktop.MainWindow != null)
-        {
-            var result = await desktop.MainWindow.StorageProvider.OpenFilePickerAsync(new FilePickerOpenOptions
+            // The final control is wrapped in a semi-transparent Border for styling.
+            return new Border
             {
-                Title = "Select MP3 Files",
-                AllowMultiple = true,
-                FileTypeFilter = new[] { new FilePickerFileType("MP3 Files") { Patterns = new[] { "*.mp3" } } }
-            });
-
-            var files = result.Select(f => f.TryGetLocalPath()).Where(p => p != null).Cast<string>();
-            if (files.Any())
-                Mp3PlaybackService.LoadFiles(files);
+                Background = Brushes.Black,
+                Opacity = 0.75,
+                Padding = new Thickness(8),
+                CornerRadius = new CornerRadius(5),
+                Child = mainPanel
+            };
         }
     }
-=======
->>>>>>> d257fbe6
 }