--- conflicted
+++ resolved
@@ -1,23 +1,18 @@
 using Avalonia.Controls;
 using Avalonia.Data;
+using Avalonia.Input;
+using Avalonia.Interactivity;
 using Avalonia.Layout;
 using Avalonia.Media;
 using Cycloside.Plugins.BuiltIn;
+using System;
 
 namespace Cycloside.Widgets.BuiltIn
 {
-    /// <summary>
-    /// The View for the MP3 Player plugin. This class is responsible for building
-    /// the UI controls and binding them to the MP3PlayerPlugin instance (which acts as the ViewModel).
-    /// </summary>
     public class Mp3Widget : IWidget
     {
         private readonly MP3PlayerPlugin _plugin;
 
-        /// <summary>
-        /// The widget receives an instance of its parent plugin via dependency injection.
-        /// This decouples the View from the playback logic.
-        /// </summary>
         public Mp3Widget(MP3PlayerPlugin plugin)
         {
             _plugin = plugin;
@@ -25,77 +20,94 @@
 
         public string Name => "MP3 Player";
 
-        /// <summary>
-        /// Builds the UI for the widget.
-        /// </summary>
         public Control BuildView()
         {
             // --- Create Controls ---
 
-            // The TextBlock for displaying the current track name.
-            // It binds its Text property to the CurrentTrackName property on the plugin.
             var trackDisplay = new TextBlock
             {
                 Foreground = Brushes.White,
-                VerticalAlignment = VerticalAlignment.Center,
                 HorizontalAlignment = HorizontalAlignment.Center,
-                Margin = new Thickness(0, 0, 0, 8)
+                Margin = new Thickness(0, 0, 0, 4)
             };
             trackDisplay.Bind(TextBlock.TextProperty, new Binding(nameof(MP3PlayerPlugin.CurrentTrackName)));
 
-            // Buttons are bound to IRelayCommands on the plugin instance.
-            // This separates the UI action (a click) from the implementation logic.
-<<<<<<< HEAD
-            var openButton = new Button { Content = "Open" };
-            openButton.Bind(Button.CommandProperty, new Binding(nameof(MP3PlayerPlugin.OpenFilesCommand)));
+            // A slider for showing progress and seeking
+            var progressSlider = new Slider
+            {
+                VerticalAlignment = VerticalAlignment.Center,
+                Margin = new Thickness(5, 0)
+            };
+            // We bind the slider's range and value to the TimeSpan properties in the plugin, converting to TotalSeconds.
+            progressSlider.Bind(RangeBase.MaximumProperty, new Binding(nameof(MP3PlayerPlugin.TotalTime.TotalSeconds)));
+            progressSlider.Bind(RangeBase.ValueProperty, new Binding(nameof(MP3PlayerPlugin.CurrentTime.TotalSeconds)));
 
-            var prevButton = new Button { Content = "◀" };
-            prevButton.Bind(Button.CommandProperty, new Binding(nameof(MP3PlayerPlugin.PreviousCommand)));
+            // To implement seeking, we handle when the user releases the slider thumb.
+            // This is more performant than updating on every tiny movement.
+            progressSlider.AddHandler(InputElement.PointerReleasedEvent, (s, e) =>
+            {
+                // We execute the SeekCommand with the slider's final value as a TimeSpan.
+                if (_plugin.SeekCommand.CanExecute(null))
+                {
+                    _plugin.SeekCommand.Execute(TimeSpan.FromSeconds(progressSlider.Value));
+                }
+            }, RoutingStrategies.Tunnel);
+            
+            // TextBlocks to display "01:23 / 04:56" style time.
+            // We use StringFormat in the binding to format the TimeSpan without needing a converter.
+            var currentTimeText = new TextBlock { Foreground = Brushes.LightGray, VerticalAlignment = VerticalAlignment.Center };
+            currentTimeText.Bind(TextBlock.TextProperty, new Binding(nameof(MP3PlayerPlugin.CurrentTime)) { StringFormat = "mm\\:ss" });
 
-            var playButton = new Button { Content = "▶" };
-            playButton.Bind(Button.CommandProperty, new Binding(nameof(MP3PlayerPlugin.PlayCommand)));
+            var totalTimeText = new TextBlock { Foreground = Brushes.LightGray, VerticalAlignment = VerticalAlignment.Center };
+            totalTimeText.Bind(TextBlock.TextProperty, new Binding(nameof(MP3PlayerPlugin.TotalTime)) { StringFormat = "mm\\:ss" });
 
-            var pauseButton = new Button { Content = "❚❚" };
-            pauseButton.Bind(Button.CommandProperty, new Binding(nameof(MP3PlayerPlugin.PauseCommand)));
-
-            var stopButton = new Button { Content = "■" };
-            stopButton.Bind(Button.CommandProperty, new Binding(nameof(MP3PlayerPlugin.StopCommand)));
-
-            var nextButton = new Button { Content = "▶|" };
-            nextButton.Bind(Button.CommandProperty, new Binding(nameof(MP3PlayerPlugin.NextCommand)));
-=======
+            // Buttons are bound using the type-safe nameof() operator.
             var openButton = new Button { Content = "Open", Command = _plugin.OpenFilesCommand };
             var prevButton = new Button { Content = "◀", Command = _plugin.PreviousCommand };
             var playButton = new Button { Content = "▶", Command = _plugin.PlayCommand };
             var pauseButton = new Button { Content = "❚❚", Command = _plugin.PauseCommand };
-            var stopButton = new Button { Content = "■", Command = _plugin.StopPlaybackCommand };
+            var stopButton = new Button { Content = "■", Command = _plugin.StopCommand };
             var nextButton = new Button { Content = "▶|", Command = _plugin.NextCommand };
->>>>>>> aed4a961
 
-            // --- Assemble Layout ---
+            // --- Assemble Layout using a Grid for precise alignment ---
 
+            var mainPanel = new Grid
+            {
+                DataContext = _plugin, // Set DataContext for all children
+                RowDefinitions = new RowDefinitions("Auto,Auto,Auto"), // 3 rows for track, progress, buttons
+                ColumnDefinitions = new ColumnDefinitions("Auto,*,Auto"), // 3 columns for time, slider, time
+                Margin = new Thickness(4)
+            };
+
+            // Row 0: Track Name
+            Grid.SetRow(trackDisplay, 0);
+            Grid.SetColumn(trackDisplay, 0);
+            Grid.SetColumnSpan(trackDisplay, 3);
+
+            // Row 1: Progress Bar and Times
+            Grid.SetRow(currentTimeText, 1);
+            Grid.SetColumn(currentTimeText, 0);
+            Grid.SetRow(progressSlider, 1);
+            Grid.SetColumn(progressSlider, 1);
+            Grid.SetRow(totalTimeText, 1);
+            Grid.SetColumn(totalTimeText, 2);
+
+            // Row 2: Button Panel
             var buttonPanel = new StackPanel
             {
                 Orientation = Orientation.Horizontal,
                 Spacing = 5,
-                HorizontalAlignment = HorizontalAlignment.Center
+                HorizontalAlignment = HorizontalAlignment.Center,
+                Margin = new Thickness(0, 8, 0, 0)
             };
-            buttonPanel.Children.Add(openButton);
-            buttonPanel.Children.Add(prevButton);
-            buttonPanel.Children.Add(playButton);
-            buttonPanel.Children.Add(pauseButton);
-            buttonPanel.Children.Add(stopButton);
-            buttonPanel.Children.Add(nextButton);
+            buttonPanel.Children.AddRange(new Control[] { openButton, prevButton, playButton, pauseButton, stopButton, nextButton });
+            
+            Grid.SetRow(buttonPanel, 2);
+            Grid.SetColumn(buttonPanel, 0);
+            Grid.SetColumnSpan(buttonPanel, 3);
+            
+            mainPanel.Children.AddRange(new Control[] { trackDisplay, currentTimeText, progressSlider, totalTimeText, buttonPanel });
 
-            var mainPanel = new StackPanel
-            {
-                Orientation = Orientation.Vertical,
-                DataContext = _plugin // Set the DataContext for all children to the plugin instance.
-            };
-            mainPanel.Children.Add(trackDisplay);
-            mainPanel.Children.Add(buttonPanel);
-
-            // The final control is wrapped in a semi-transparent Border for styling.
             return new Border
             {
                 Background = Brushes.Black,
