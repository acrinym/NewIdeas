--- conflicted
+++ resolved
@@ -7,23 +7,15 @@
 
 public class AppSettings
 {
-<<<<<<< HEAD
     public bool LaunchAtStartup { get; set; }
     public Dictionary<string, bool> PluginEnabled { get; set; } = new();
+    public bool PluginIsolation { get; set; } = true;
+    public bool PluginCrashLogging { get; set; } = true;
+    public string ActiveSkin { get; set; } = "Default";
     public string Theme { get; set; } = "MintGreen";
     public Dictionary<string, string> ComponentThemes { get; set; } = new();
     public string Cursor { get; set; } = "Arrow";
     public Dictionary<string, string> ComponentCursors { get; set; } = new();
-=======
-public bool LaunchAtStartup { get; set; }
-public Dictionary<string, bool> PluginEnabled { get; set; } = new();
-public bool PluginIsolation { get; set; } = true;
-public bool PluginCrashLogging { get; set; } = true;
-public string ActiveSkin { get; set; } = "Default";
-public string Theme { get; set; } = "MintGreen";
-public Dictionary<string, string> ComponentThemes { get; set; } = new();
-
->>>>>>> 97031dca
 }
 
 public static class SettingsManager
