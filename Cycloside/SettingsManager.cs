using System;
using System.Collections.Generic;
using System.IO;
using System.Text.Json;

namespace Cycloside;

/// <summary>
/// Application-wide settings persisted to <c>settings.json</c>.
/// </summary>
public class AppSettings
{
    public bool LaunchAtStartup { get; set; }
    public Dictionary<string, bool> PluginEnabled { get; set; } = new();
    public Dictionary<string, string> PluginVersions { get; set; } = new();
    public bool PluginIsolation { get; set; } = true;
    public bool PluginCrashLogging { get; set; } = true;
    public bool DisableBuiltInPlugins { get; set; } = false;
    public Dictionary<string, bool> SafeBuiltInPlugins { get; set; } = new();

    // RENAMED: This is now the single, application-wide theme.
    public string GlobalTheme { get; set; } = "MintGreen";

    // Path to the QB64 executable for the QBasic IDE plugin.
    public string QB64Path { get; set; } = "qb64";

    // Path to the dotnet executable used by plugins or scripts.
    public string DotNetPath { get; set; } = "dotnet";

    // RENAMED: This maps components (like plugin names) to specific skins.
    public Dictionary<string, string> ComponentThemes { get; set; } = new();

    // Theme used by game logic inside plugins such as Jezzball
    public Dictionary<string, string> PluginGameThemes { get; set; } = new();

    // Optional skin applied to plugin windows
    public Dictionary<string, string> PluginSkins { get; set; } = new();

    // Sound effect files mapped by plugin name then event key
    public Dictionary<string, Dictionary<string, string>> PluginSoundEffects { get; set; } = new();

    public string Cursor { get; set; } = "Arrow";
    public Dictionary<string, string> ComponentCursors { get; set; } = new();
    public Dictionary<string, List<string>> WindowEffects { get; set; } = new();
    public Dictionary<string, ThemeSnapshot> SavedThemes { get; set; } = new();
    /// <summary>
    /// Mapping of hotkey action names to gesture strings (e.g. "Ctrl+Alt+W").
    /// </summary>
    public Dictionary<string, string> Hotkeys { get; set; } = new()
    {
        { "WidgetHost", "Ctrl+Alt+W" },
        { "Terminal", "Ctrl+Alt+T" },
        { "FileExplorer", "Ctrl+Alt+E" },
        { "TextEditor", "Ctrl+Alt+N" },
        { "QuickLauncher", "Ctrl+Alt+Q" }
<<<<<<< HEAD
=======

>>>>>>> 5b5f6cf5
    };
    public double WeatherLatitude { get; set; } = 35;
    public double WeatherLongitude { get; set; } = 139;
    public string WeatherCity { get; set; } = "";
    public string ActiveProfile { get; set; } = "default";
    public string RemoteApiToken { get; set; } = "secret";
    public bool FirstRun { get; set; } = true;
}

/// <summary>
/// Helper for loading and saving <see cref="AppSettings"/>. Plugins can read
/// and update values via <see cref="Settings"/> then call <see cref="Save"/>.
/// </summary>
public static class SettingsManager
{
    private static readonly string SettingsPath = Path.Combine(AppContext.BaseDirectory, "settings.json");
    private static AppSettings _settings = Load();

    public static AppSettings Settings => _settings;

    /// <summary>
    /// Loads settings from disk or returns defaults when the file is missing.
    /// </summary>
    private static AppSettings Load()
    {
        try
        {
            if (File.Exists(SettingsPath))
            {
                var json = File.ReadAllText(SettingsPath);
                var s = JsonSerializer.Deserialize<AppSettings>(json);
                if (s != null) return s;
            }
        }
        catch { }
        return new AppSettings();
    }

    /// <summary>
    /// Persists the current <see cref="Settings"/> to disk.
    /// </summary>
    public static void Save()
    {
        try
        {
            var json = JsonSerializer.Serialize(_settings, new JsonSerializerOptions { WriteIndented = true });
            File.WriteAllText(SettingsPath, json);
        }
        catch { }
    }
}<|MERGE_RESOLUTION|>--- conflicted
+++ resolved
@@ -53,10 +53,7 @@
         { "FileExplorer", "Ctrl+Alt+E" },
         { "TextEditor", "Ctrl+Alt+N" },
         { "QuickLauncher", "Ctrl+Alt+Q" }
-<<<<<<< HEAD
-=======
 
->>>>>>> 5b5f6cf5
     };
     public double WeatherLatitude { get; set; } = 35;
     public double WeatherLongitude { get; set; } = 139;
