using System;
using System.Diagnostics;
using System.Runtime.InteropServices;

namespace Cycloside;

public static class WallpaperHelper
{
    [DllImport("user32.dll", SetLastError = true)]
    private static extern bool SystemParametersInfo(int uAction, int uParam, string lpvParam, int fuWinIni);

    public static void SetWallpaper(string path)
    {
        try
        {
            if (OperatingSystem.IsWindows())
            {
                const int SPI_SETDESKWALLPAPER = 20;
                const int SPIF_UPDATEINIFILE = 1;
                const int SPIF_SENDWININICHANGE = 2;
                SystemParametersInfo(SPI_SETDESKWALLPAPER, 0, path, SPIF_UPDATEINIFILE | SPIF_SENDWININICHANGE);
            }
            else if (OperatingSystem.IsMacOS())
            {
                try
                {
                    var psi = new ProcessStartInfo
                    {
                        FileName = "osascript",
                    };
                    psi.ArgumentList.Add("-e");
                    psi.ArgumentList.Add($"tell application \"System Events\" to set picture of every desktop to POSIX file \"{path}\"");
                    Process.Start(psi);
                }
                catch (Exception ex)
                {
                    Logger.Log($"Mac wallpaper command failed: {ex.Message}");
                }
            }
            else if (OperatingSystem.IsLinux())
            {
                var desktop = Environment.GetEnvironmentVariable("XDG_CURRENT_DESKTOP") ??
                               Environment.GetEnvironmentVariable("DESKTOP_SESSION") ?? string.Empty;

                var lowered = desktop.ToLowerInvariant();
                var recognized = true;
                var safePath = path.Replace("\"", "\\\"").Replace("'", "\\'");
                try
                {
<<<<<<< HEAD
                    var uri = new Uri(path).AbsoluteUri;
                    if (desktop.Contains("KDE", StringComparison.OrdinalIgnoreCase))
                    {
                        var script = $"var Desktops = desktops();for (i=0;i<Desktops.length;i++){{d=Desktops[i];d.wallpaperPlugin='org.kde.image';d.currentConfigGroup=['Wallpaper','org.kde.image','General'];d.writeConfig('Image','{uri}');}}";
=======
                    if (lowered.Contains("kde"))
                    var uri = new Uri(path).AbsoluteUri;
                    if (desktop.Contains("KDE", StringComparison.OrdinalIgnoreCase))
                    {
                        var script = "var Desktops = desktops();for (i=0;i<Desktops.length;i++){d=Desktops[i];d.wallpaperPlugin='org.kde.image';d.currentConfigGroup=['Wallpaper','org.kde.image','General'];d.writeConfig('Image','file://" + safePath + "');}";
>>>>>>> 9592bba9
                        Process.Start("qdbus", $"org.kde.plasmashell /PlasmaShell org.kde.PlasmaShell.evaluateScript \"{script}\"");
                    }

                    else if (lowered.Contains("gnome") || lowered.Contains("unity") || lowered.Contains("cinnamon"))
                    else if (desktop.Contains("XFCE", StringComparison.OrdinalIgnoreCase))
                    {
                        Process.Start("xfconf-query", $"--channel xfce4-desktop --property /backdrop/screen0/monitor0/image-path --set \"{path}\"");
                    }
                    else if (desktop.Contains("LXDE", StringComparison.OrdinalIgnoreCase))
                    {
                        Process.Start("pcmanfm", $"--set-wallpaper \"{path}\" --wallpaper-mode=fit");
                    }
                    else if (desktop.Contains("GNOME", StringComparison.OrdinalIgnoreCase))
                    {
                        Process.Start("gsettings", $"set org.gnome.desktop.background picture-uri \"file://{path}\"");
                    }
                    else
                    {
<<<<<<< HEAD
                        Process.Start("gsettings", $"set org.gnome.desktop.background picture-uri \"{uri}\"");
=======
                        Process.Start("feh", $"--bg-scale \"{path}\"");
                        Process.Start("gsettings", $"set org.gnome.desktop.background picture-uri \"{uri}\"");
                    }
                    else if (lowered.Contains("xfce"))
                    {
                        Process.Start("xfconf-query", $"-c xfce4-desktop -p /backdrop/screen0/monitor0/image-path -s {path}");
                    }
                    else if (lowered.Contains("lxde"))
                    {
                        Process.Start("pcmanfm", $"--set-wallpaper={path}");
                    }
                    else
                    {
                        recognized = false;
                        Process.Start("feh", $"--bg-scale {path}");
>>>>>>> 9592bba9
                    }
                }
                catch (Exception ex)
                {
                    Logger.Log($"Linux wallpaper command failed: {ex.Message}");
                }
                if (!recognized)
                {
                    Logger.Log($"Unsupported desktop '{desktop}', used feh fallback");
                }
            }
        }
        catch (Exception ex)
        {
            Logger.Log($"Wallpaper set failed: {ex.Message}");
        }
    }
}<|MERGE_RESOLUTION|>--- conflicted
+++ resolved
@@ -47,18 +47,15 @@
                 var safePath = path.Replace("\"", "\\\"").Replace("'", "\\'");
                 try
                 {
-<<<<<<< HEAD
                     var uri = new Uri(path).AbsoluteUri;
                     if (desktop.Contains("KDE", StringComparison.OrdinalIgnoreCase))
                     {
                         var script = $"var Desktops = desktops();for (i=0;i<Desktops.length;i++){{d=Desktops[i];d.wallpaperPlugin='org.kde.image';d.currentConfigGroup=['Wallpaper','org.kde.image','General'];d.writeConfig('Image','{uri}');}}";
-=======
                     if (lowered.Contains("kde"))
                     var uri = new Uri(path).AbsoluteUri;
                     if (desktop.Contains("KDE", StringComparison.OrdinalIgnoreCase))
                     {
                         var script = "var Desktops = desktops();for (i=0;i<Desktops.length;i++){d=Desktops[i];d.wallpaperPlugin='org.kde.image';d.currentConfigGroup=['Wallpaper','org.kde.image','General'];d.writeConfig('Image','file://" + safePath + "');}";
->>>>>>> 9592bba9
                         Process.Start("qdbus", $"org.kde.plasmashell /PlasmaShell org.kde.PlasmaShell.evaluateScript \"{script}\"");
                     }
 
@@ -77,9 +74,7 @@
                     }
                     else
                     {
-<<<<<<< HEAD
-                        Process.Start("gsettings", $"set org.gnome.desktop.background picture-uri \"{uri}\"");
-=======
+
                         Process.Start("feh", $"--bg-scale \"{path}\"");
                         Process.Start("gsettings", $"set org.gnome.desktop.background picture-uri \"{uri}\"");
                     }
@@ -95,7 +90,6 @@
                     {
                         recognized = false;
                         Process.Start("feh", $"--bg-scale {path}");
->>>>>>> 9592bba9
                     }
                 }
                 catch (Exception ex)
