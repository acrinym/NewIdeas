using System;
using System.Diagnostics;
using System.Runtime.InteropServices;

namespace Cycloside;

public static class WallpaperHelper
{
    [DllImport("user32.dll", SetLastError = true)]
    private static extern bool SystemParametersInfo(int uAction, int uParam, string lpvParam, int fuWinIni);

    public static void SetWallpaper(string path)
    {
        try
        {
            if (OperatingSystem.IsWindows())
            {
                const int SPI_SETDESKWALLPAPER = 20;
                const int SPIF_UPDATEINIFILE = 1;
                const int SPIF_SENDWININICHANGE = 2;
                SystemParametersInfo(SPI_SETDESKWALLPAPER, 0, path, SPIF_UPDATEINIFILE | SPIF_SENDWININICHANGE);
            }
            else if (OperatingSystem.IsMacOS())
            {
                try
                {
                    var psi = new ProcessStartInfo
                    {
                        FileName = "osascript",
                    };
                    psi.ArgumentList.Add("-e");
                    psi.ArgumentList.Add($"tell application \"System Events\" to set picture of every desktop to POSIX file \"{path}\"");
                    Process.Start(psi);
                }
                catch (Exception ex)
                {
                    Logger.Log($"Mac wallpaper command failed: {ex.Message}");
                }
            }
            else if (OperatingSystem.IsLinux())
            {
                var desktop = Environment.GetEnvironmentVariable("XDG_CURRENT_DESKTOP") ??
                               Environment.GetEnvironmentVariable("DESKTOP_SESSION") ?? string.Empty;
<<<<<<< HEAD
                var lowered = desktop.ToLowerInvariant();
                var recognized = true;
=======
                var safePath = path.Replace("\"", "\\\"").Replace("'", "\\'");
>>>>>>> d9c2d6d0
                try
                {
                    if (lowered.Contains("kde"))
                    var uri = new Uri(path).AbsoluteUri;
                    if (desktop.Contains("KDE", StringComparison.OrdinalIgnoreCase))
                    {

                        var script = "var Desktops = desktops();for (i=0;i<Desktops.length;i++){d=Desktops[i];d.wallpaperPlugin='org.kde.image';d.currentConfigGroup=['Wallpaper','org.kde.image','General'];d.writeConfig('Image','file://" + safePath + "');}";
                        Process.Start("qdbus", $"org.kde.plasmashell /PlasmaShell org.kde.PlasmaShell.evaluateScript \"{script}\"");
                    }
<<<<<<< HEAD
                    else if (lowered.Contains("gnome") || lowered.Contains("unity") || lowered.Contains("cinnamon"))
=======
                    else if (desktop.Contains("XFCE", StringComparison.OrdinalIgnoreCase))
                    {
                        Process.Start("xfconf-query", $"--channel xfce4-desktop --property /backdrop/screen0/monitor0/image-path --set \"{path}\"");
                    }
                    else if (desktop.Contains("LXDE", StringComparison.OrdinalIgnoreCase))
                    {
                        Process.Start("pcmanfm", $"--set-wallpaper \"{path}\" --wallpaper-mode=fit");
                    }
                    else if (desktop.Contains("GNOME", StringComparison.OrdinalIgnoreCase))
                    {
                        Process.Start("gsettings", $"set org.gnome.desktop.background picture-uri \"file://{path}\"");
                    }
                    else
>>>>>>> d9c2d6d0
                    {
                        Process.Start("feh", $"--bg-scale \"{path}\"");
                        Process.Start("gsettings", $"set org.gnome.desktop.background picture-uri \"{uri}\"");
                    }
                    else if (lowered.Contains("xfce"))
                    {
                        Process.Start("xfconf-query", $"-c xfce4-desktop -p /backdrop/screen0/monitor0/image-path -s {path}");
                    }
                    else if (lowered.Contains("lxde"))
                    {
                        Process.Start("pcmanfm", $"--set-wallpaper={path}");
                    }
                    else
                    {
                        recognized = false;
                        Process.Start("feh", $"--bg-scale {path}");
                    }
                }
                catch (Exception ex)
                {
                    Logger.Log($"Linux wallpaper command failed: {ex.Message}");
                }
                if (!recognized)
                {
                    Logger.Log($"Unsupported desktop '{desktop}', used feh fallback");
                }
            }
        }
        catch (Exception ex)
        {
            Logger.Log($"Wallpaper set failed: {ex.Message}");
        }
    }
}<|MERGE_RESOLUTION|>--- conflicted
+++ resolved
@@ -41,25 +41,21 @@
             {
                 var desktop = Environment.GetEnvironmentVariable("XDG_CURRENT_DESKTOP") ??
                                Environment.GetEnvironmentVariable("DESKTOP_SESSION") ?? string.Empty;
-<<<<<<< HEAD
+
                 var lowered = desktop.ToLowerInvariant();
                 var recognized = true;
-=======
                 var safePath = path.Replace("\"", "\\\"").Replace("'", "\\'");
->>>>>>> d9c2d6d0
                 try
                 {
                     if (lowered.Contains("kde"))
                     var uri = new Uri(path).AbsoluteUri;
                     if (desktop.Contains("KDE", StringComparison.OrdinalIgnoreCase))
                     {
-
                         var script = "var Desktops = desktops();for (i=0;i<Desktops.length;i++){d=Desktops[i];d.wallpaperPlugin='org.kde.image';d.currentConfigGroup=['Wallpaper','org.kde.image','General'];d.writeConfig('Image','file://" + safePath + "');}";
                         Process.Start("qdbus", $"org.kde.plasmashell /PlasmaShell org.kde.PlasmaShell.evaluateScript \"{script}\"");
                     }
-<<<<<<< HEAD
+
                     else if (lowered.Contains("gnome") || lowered.Contains("unity") || lowered.Contains("cinnamon"))
-=======
                     else if (desktop.Contains("XFCE", StringComparison.OrdinalIgnoreCase))
                     {
                         Process.Start("xfconf-query", $"--channel xfce4-desktop --property /backdrop/screen0/monitor0/image-path --set \"{path}\"");
@@ -73,7 +69,6 @@
                         Process.Start("gsettings", $"set org.gnome.desktop.background picture-uri \"file://{path}\"");
                     }
                     else
->>>>>>> d9c2d6d0
                     {
                         Process.Start("feh", $"--bg-scale \"{path}\"");
                         Process.Start("gsettings", $"set org.gnome.desktop.background picture-uri \"{uri}\"");
