<Window xmlns="https://github.com/avaloniaui"
        xmlns:x="http://schemas.microsoft.com/winfx/2006/xaml"
        xmlns:d="http://schemas.microsoft.com/expression/blend/2008"
        xmlns:mc="http://schemas.openxmlformats.org/markup-compatibility/2006"
        xmlns:vm="clr-namespace:Cycloside.ViewModels"
        mc:Ignorable="d" d:DesignWidth="450" d:DesignHeight="350"
        x:Class="Cycloside.Views.WizardWindow"
        x:DataType="vm:WizardViewModel"
        Width="450" Height="350"
        CanResize="False"
        WindowStartupLocation="CenterScreen"
        Title="Cycloside Setup Wizard"
        Background="{DynamicResource ApplicationBackgroundBrush}">
    <!-- Set the background to a theme resource to ensure content is always visible. -->

    <!-- FIX: Set the background to a theme resource to ensure content is always visible. The previous comment format was invalid. -->

    <!-- Replaced the root StackPanel with a DockPanel. -->
    <!-- DockPanel is better for this layout, allowing the buttons to be "docked" -->
    <!-- to the bottom and the TabControl to fill the remaining space correctly. -->
    <DockPanel Margin="15">

<<<<<<< HEAD
        <!-- Back/Next Buttons -->
=======
        <!-- Back and Next Buttons -->
>>>>>>> 26126b1d
        <!-- Buttons are now docked to the bottom for a consistent layout. -->
        <StackPanel DockPanel.Dock="Bottom" Orientation="Horizontal" HorizontalAlignment="Right" Spacing="8" Margin="0,15,0,0">
            <Button Content="Back" Command="{Binding BackCommand}"/>
            <Button Content="Next" Command="{Binding NextCommand}" IsDefault="True"/>
        </StackPanel>

        <!-- Wizard Steps -->
        <!-- The TabControl now fills the main area of the window. -->
        <!-- IsEnabled is bound to prevent clicking tabs directly. -->
        <TabControl SelectedIndex="{Binding CurrentStep}" IsEnabled="False">
            <TabItem Header="Welcome">
                <TextBlock TextWrapping="Wrap" VerticalAlignment="Center" HorizontalAlignment="Center"
                           Text="Welcome to Cycloside! This wizard will help you configure the basics."/>
            </TabItem>

            <TabItem Header="Plugins">
                <StackPanel Spacing="8">
                    <TextBlock Text="Enable built-in plugins:" Margin="0,0,0,5"/>
                    <ScrollViewer>
                        <ItemsControl ItemsSource="{Binding Plugins}">
                            <ItemsControl.ItemTemplate>
                                <DataTemplate x:DataType="vm:PluginItem">
                                    <CheckBox Content="{Binding Name}" IsChecked="{Binding IsEnabled}"/>
                                </DataTemplate>
                            </ItemsControl.ItemTemplate>
                        </ItemsControl>
                    </ScrollViewer>
                </StackPanel>
            </TabItem>

            <TabItem Header="Theme">
                <StackPanel Spacing="8" VerticalAlignment="Center">
                    <TextBlock Text="Select a theme:" Margin="0,0,0,5"/>
                    <!-- Stretched the ComboBox and gave it a minimum width. This helps ensure -->
                    <!-- it has enough space to render correctly, which can fix UI glitches. -->
                    <ComboBox ItemsSource="{Binding AvailableThemes}" 
                              SelectedItem="{Binding SelectedTheme}"
                              HorizontalAlignment="Stretch"
                              MinWidth="200"/>
                </StackPanel>
            </TabItem>

            <TabItem Header="Profile">
                <StackPanel Spacing="8" VerticalAlignment="Center">
                    <TextBlock Text="Profile name:" Margin="0,0,0,5"/>
                    <TextBox Text="{Binding ProfileName}" Width="200"/>
                </StackPanel>
            </TabItem>

            <TabItem Header="Finish">
                <TextBlock TextWrapping="Wrap" VerticalAlignment="Center" HorizontalAlignment="Center"
                           Text="Setup is complete. Click Next to start using Cycloside."/>
            </TabItem>
        </TabControl>
        
    </DockPanel>
</Window><|MERGE_RESOLUTION|>--- conflicted
+++ resolved
@@ -20,11 +20,8 @@
     <!-- to the bottom and the TabControl to fill the remaining space correctly. -->
     <DockPanel Margin="15">
 
-<<<<<<< HEAD
-        <!-- Back/Next Buttons -->
-=======
         <!-- Back and Next Buttons -->
->>>>>>> 26126b1d
+
         <!-- Buttons are now docked to the bottom for a consistent layout. -->
         <StackPanel DockPanel.Dock="Bottom" Orientation="Horizontal" HorizontalAlignment="Right" Spacing="8" Margin="0,15,0,0">
             <Button Content="Back" Command="{Binding BackCommand}"/>
