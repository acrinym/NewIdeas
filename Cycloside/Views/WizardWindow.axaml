--- conflicted
+++ resolved
@@ -10,27 +10,16 @@
 
     <DockPanel Margin="15">
 
-<<<<<<< HEAD
-        <!-- Back/Next Buttons docked to the bottom for layout -->
-        <StackPanel DockPanel.Dock="Bottom" Orientation="Horizontal" HorizontalAlignment="Right" Spacing="8" Margin="0,15,0,0">
-            <Button Content="Back" Command="{Binding BackCommand}"/>
-            <Button Content="Next" Command="{Binding NextCommand}" IsDefault="True"/>
-        </StackPanel>
+<StackPanel DockPanel.Dock="Bottom"
+                    Orientation="Horizontal"
+                    HorizontalAlignment="Right"
+                    Spacing="8"
+                    Margin="0,15,0,0">
+            <Button Content="Back" Command="{Binding BackCommand}" />
+            <Button Content="Next" Command="{Binding NextCommand}" IsDefault="True" />
+        </StackPanel>
 
-        <!-- Wizard Steps - TabControl fills remaining space -->
-        <TabControl SelectedIndex="{Binding CurrentStep}" IsEnabled="False">
-=======
-        <StackPanel DockPanel.Dock="Bottom"
-                    Orientation="Horizontal"
-                    HorizontalAlignment="Right"
-                    Spacing="8"
-                    Margin="0,15,0,0">
-            <Button Content="Back" Command="{Binding BackCommand}" />
-            <Button Content="Next" Command="{Binding NextCommand}" IsDefault="True" />
-        </StackPanel>
-
-        <TabControl SelectedIndex="{Binding CurrentStep, Mode=OneWay}" IsEnabled="False">
->>>>>>> d257fbe6
+                <TabControl SelectedIndex="{Binding CurrentStep, Mode=OneWay}" IsEnabled="False">
             <TabItem Header="Welcome">
                 <TextBlock TextWrapping="Wrap"
                            VerticalAlignment="Center"
