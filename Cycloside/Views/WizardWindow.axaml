--- conflicted
+++ resolved
@@ -10,8 +10,7 @@
 
     <DockPanel Margin="15">
 
-<StackPanel DockPanel.Dock="Bottom"
-<<<<<<< HEAD
+        <StackPanel DockPanel.Dock="Bottom"
                     Orientation="Horizontal"
                     HorizontalAlignment="Right"
                     Spacing="8"
@@ -20,30 +19,8 @@
             <Button Content="Next" Command="{Binding NextCommand}" IsDefault="True" />
         </StackPanel>
 
-                <TabControl SelectedIndex="{Binding CurrentStep, Mode=OneWay}" IsEnabled="False">
-=======
-<<<<<<< codex/update-namespaces-to-cycloside.plugins
-                                                  Orientation="Horizontal"
-                                                  HorizontalAlignment="Right"
-                                                  Spacing="8"
-                                                  Margin="0,15,0,0">
-                              <Button Content="Back" Command="{Binding BackCommand}" />
-                              <Button Content="Next" Command="{Binding NextCommand}" IsDefault="True" />
-                    </StackPanel>
+        <TabControl SelectedIndex="{Binding CurrentStep, Mode=OneWay}" IsEnabled="False">
 
-                                        <TabControl SelectedIndex="{Binding CurrentStep, Mode=OneWay}" IsEnabled="False">
-=======
-                    Orientation="Horizontal"
-                    HorizontalAlignment="Right"
-                    Spacing="8"
-                    Margin="0,15,0,0">
-            <Button Content="Back" Command="{Binding BackCommand}" />
-            <Button Content="Next" Command="{Binding NextCommand}" IsDefault="True" />
-        </StackPanel>
-
-                <TabControl SelectedIndex="{Binding CurrentStep, Mode=OneWay}" IsEnabled="False">
->>>>>>> main
->>>>>>> aed4a961
             <TabItem Header="Welcome">
                 <TextBlock TextWrapping="Wrap"
                            VerticalAlignment="Center"
