<Window xmlns="https://github.com/avaloniaui"
        xmlns:x="http://schemas.microsoft.com/winfx/2006/xaml"
        xmlns:vm="clr-namespace:Cycloside.ViewModels"
        x:Class="Cycloside.Views.WizardWindow"
        x:DataType="vm:WizardViewModel"
        Width="450" Height="350" CanResize="False"
        WindowStartupLocation="CenterScreen"
        Title="Cycloside Setup Wizard"
        Background="{DynamicResource ApplicationBackgroundBrush}">

    <DockPanel Margin="15">

        <StackPanel DockPanel.Dock="Bottom"
                    Orientation="Horizontal"
                    HorizontalAlignment="Right"
                    Spacing="8"
                    Margin="0,15,0,0">
            <Button Content="Back" Command="{Binding BackCommand}" />
            <Button Content="Next" Command="{Binding NextCommand}" IsDefault="True" />
        </StackPanel>
<<<<<<< HEAD
=======

        <TabControl SelectedIndex="{Binding CurrentStep, Mode=OneWay}" IsEnabled="False">
>>>>>>> 555ba879

            <TabItem Header="Welcome">
                <TextBlock TextWrapping="Wrap"
                           VerticalAlignment="Center"
                           HorizontalAlignment="Center"
                           Text="Welcome to Cycloside! This wizard will help you configure the basics." />
            </TabItem>

            <TabItem Header="Plugins">
                <StackPanel Spacing="8">
                    <TextBlock Text="Enable built-in plugins:" Margin="0,0,0,5" />
                    <ScrollViewer Height="200">
                        <ItemsControl ItemsSource="{Binding Plugins}">
                            <ItemsControl.ItemTemplate>
                                <DataTemplate x:DataType="vm:PluginItem">
                                    <CheckBox Content="{Binding Name}" IsChecked="{Binding IsEnabled}" Margin="0,2" />
                                </DataTemplate>
                            </ItemsControl.ItemTemplate>
                        </ItemsControl>
                    </ScrollViewer>
                </StackPanel>
            </TabItem>
            
            </TabControl>
    </DockPanel>
</Window><|MERGE_RESOLUTION|>--- conflicted
+++ resolved
@@ -8,44 +8,60 @@
         Title="Cycloside Setup Wizard"
         Background="{DynamicResource ApplicationBackgroundBrush}">
 
-    <DockPanel Margin="15">
+  <DockPanel Margin="15">
 
-        <StackPanel DockPanel.Dock="Bottom"
-                    Orientation="Horizontal"
-                    HorizontalAlignment="Right"
-                    Spacing="8"
-                    Margin="0,15,0,0">
-            <Button Content="Back" Command="{Binding BackCommand}" />
-            <Button Content="Next" Command="{Binding NextCommand}" IsDefault="True" />
+    <DockPanel DockPanel.Dock="Bottom" Margin="0,15,0,0">
+      <TextBlock Text="{Binding ProgressText}"
+                   DockPanel.Dock="Left"
+                   VerticalAlignment="Center"
+                   Opacity="0.7"/>
+      
+      <StackPanel Orientation="Horizontal"
+                  HorizontalAlignment="Right"
+                  Spacing="8">
+        <Button Content="Back"
+                Command="{Binding BackCommand}"
+                IsEnabled="{Binding CanGoBack}"/>
+        <Button Content="{Binding NextButtonText}"
+                Command="{Binding NextCommand}"
+                IsDefault="True"
+                Classes="accent"/> </StackPanel>
+    </DockPanel>
+
+    <TabControl SelectedIndex="{Binding CurrentStep, Mode=OneWay}" IsEnabled="False">
+      <TabControl.PageTransition>
+        <CrossFade Duration="0.25"/>
+      </TabControl.PageTransition>
+
+      <TabItem Header="Welcome">
+        <TextBlock TextWrapping="Wrap"
+                   VerticalAlignment="Center"
+                   HorizontalAlignment="Center"
+                   Text="Welcome to Cycloside! This wizard will help you configure the basics." />
+      </TabItem>
+
+      <TabItem Header="Plugins">
+        <StackPanel Spacing="8">
+          <TextBlock Text="Enable built-in plugins:" Margin="0,0,0,5" />
+          <ScrollViewer Height="200">
+            <ItemsControl ItemsSource="{Binding Plugins}">
+              <ItemsControl.ItemTemplate>
+                <DataTemplate x:DataType="vm:PluginItem">
+                  <CheckBox Content="{Binding Name}" IsChecked="{Binding IsEnabled}" Margin="0,2" />
+                </DataTemplate>
+              </ItemsControl.ItemTemplate>
+            </ItemsControl>
+          </ScrollViewer>
         </StackPanel>
-<<<<<<< HEAD
-=======
+      </TabItem>
+      
+      <TabItem Header="Finish">
+          <TextBlock TextWrapping="Wrap"
+                     VerticalAlignment="Center"
+                     HorizontalAlignment="Center"
+                     Text="Setup is complete. Click Finish to launch the application." />
+      </TabItem>
 
-        <TabControl SelectedIndex="{Binding CurrentStep, Mode=OneWay}" IsEnabled="False">
->>>>>>> 555ba879
-
-            <TabItem Header="Welcome">
-                <TextBlock TextWrapping="Wrap"
-                           VerticalAlignment="Center"
-                           HorizontalAlignment="Center"
-                           Text="Welcome to Cycloside! This wizard will help you configure the basics." />
-            </TabItem>
-
-            <TabItem Header="Plugins">
-                <StackPanel Spacing="8">
-                    <TextBlock Text="Enable built-in plugins:" Margin="0,0,0,5" />
-                    <ScrollViewer Height="200">
-                        <ItemsControl ItemsSource="{Binding Plugins}">
-                            <ItemsControl.ItemTemplate>
-                                <DataTemplate x:DataType="vm:PluginItem">
-                                    <CheckBox Content="{Binding Name}" IsChecked="{Binding IsEnabled}" Margin="0,2" />
-                                </DataTemplate>
-                            </ItemsControl.ItemTemplate>
-                        </ItemsControl>
-                    </ScrollViewer>
-                </StackPanel>
-            </TabItem>
-            
-            </TabControl>
-    </DockPanel>
+    </TabControl>
+  </DockPanel>
 </Window>