--- conflicted
+++ resolved
@@ -20,25 +20,19 @@
     <!-- to the bottom and the TabControl to fill the remaining space correctly. -->
     <DockPanel Margin="15">
 
-<<<<<<< HEAD
-        <!-- Back/Next Buttons docked to the bottom for layout -->
-=======
         <!-- Back and Next Buttons -->
 
         <!-- Buttons are now docked to the bottom for a consistent layout. -->
->>>>>>> 1827577c
+
         <StackPanel DockPanel.Dock="Bottom" Orientation="Horizontal" HorizontalAlignment="Right" Spacing="8" Margin="0,15,0,0">
             <Button Content="Back" Command="{Binding BackCommand}"/>
             <Button Content="Next" Command="{Binding NextCommand}" IsDefault="True"/>
         </StackPanel>
 
-<<<<<<< HEAD
         <!-- Wizard Steps - TabControl fills remaining space -->
-=======
         <!-- Wizard Steps -->
         <!-- The TabControl now fills the main area of the window. -->
         <!-- IsEnabled is bound to prevent clicking tabs directly. -->
->>>>>>> 1827577c
         <TabControl SelectedIndex="{Binding CurrentStep}" IsEnabled="False">
             <TabItem Header="Welcome">
                 <TextBlock TextWrapping="Wrap" VerticalAlignment="Center" HorizontalAlignment="Center"
