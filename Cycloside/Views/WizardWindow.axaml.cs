--- conflicted
+++ resolved
@@ -1,11 +1,6 @@
-<<<<<<< HEAD
-
-
-=======
 // FIX: Added likely using statements for your project's custom manager classes.
 // You may need to adjust these namespaces to match your project structure if they differ.
 using Cycloside;          // core services and models
->>>>>>> d257fbe6
 using Avalonia.Controls;
 using Avalonia.Markup.Xaml;
 using Cycloside.ViewModels;
