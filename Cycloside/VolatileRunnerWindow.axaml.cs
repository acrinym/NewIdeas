using Avalonia;
using Avalonia.Controls;
using Avalonia.Markup.Xaml;

namespace Cycloside;

public partial class VolatileRunnerWindow : Window
{
    private readonly VolatilePluginManager _manager;

    public VolatileRunnerWindow()
    {
        InitializeComponent();
        _manager = null!;
    }

    public VolatileRunnerWindow(VolatilePluginManager manager)
    {
        _manager = manager;
        InitializeComponent();
        var box = this.FindControl<ComboBox>("LangBox");
        if (box != null)
            box.SelectedIndex = 0;
        WindowEffectsManager.Instance.ApplyConfiguredEffects(this, nameof(VolatileRunnerWindow));
    }

    private void InitializeComponent()
    {
        AvaloniaXamlLoader.Load(this);
    }

    private void OnRun(object? sender, Avalonia.Interactivity.RoutedEventArgs e)
    {
        var langBox = this.FindControl<ComboBox>("LangBox");
<<<<<<< HEAD
        var code = this.FindControl<TextBox>("CodeBox")?.Text ?? string.Empty;
=======
        var code = this.FindControl<TextBox>("CodeBox").Text ?? string.Empty;
>>>>>>> f2b25bed
        if (langBox?.SelectedIndex == 0)
            _manager.RunLua(code);
        else
            _manager.RunCSharp(code);
    }
}<|MERGE_RESOLUTION|>--- conflicted
+++ resolved
@@ -1,6 +1,7 @@
 using Avalonia;
 using Avalonia.Controls;
 using Avalonia.Markup.Xaml;
+using System; // Added for string.Empty, though often available
 
 namespace Cycloside;
 
@@ -8,19 +9,21 @@
 {
     private readonly VolatilePluginManager _manager;
 
-    public VolatileRunnerWindow()
-    {
-        InitializeComponent();
-        _manager = null!;
-    }
+    // The default constructor was removed as it created an invalid object 
+    // without a VolatilePluginManager, which would cause a crash later.
 
     public VolatileRunnerWindow(VolatilePluginManager manager)
     {
-        _manager = manager;
+        // Manager is now guaranteed to be valid by the constructor.
+        _manager = manager ?? throw new ArgumentNullException(nameof(manager));
+
         InitializeComponent();
-        var box = this.FindControl<ComboBox>("LangBox");
-        if (box != null)
-            box.SelectedIndex = 0;
+
+        var langBox = this.FindControl<ComboBox>("LangBox");
+        if (langBox != null)
+            langBox.SelectedIndex = 0;
+
+        // Assuming WindowEffectsManager is a valid part of your project
         WindowEffectsManager.Instance.ApplyConfiguredEffects(this, nameof(VolatileRunnerWindow));
     }
 
@@ -31,15 +34,30 @@
 
     private void OnRun(object? sender, Avalonia.Interactivity.RoutedEventArgs e)
     {
+        // --- Optimized Logic ---
+        // 1. Find controls first to ensure they exist.
         var langBox = this.FindControl<ComboBox>("LangBox");
-<<<<<<< HEAD
-        var code = this.FindControl<TextBox>("CodeBox")?.Text ?? string.Empty;
-=======
-        var code = this.FindControl<TextBox>("CodeBox").Text ?? string.Empty;
->>>>>>> f2b25bed
-        if (langBox?.SelectedIndex == 0)
+        var codeBox = this.FindControl<TextBox>("CodeBox");
+
+        // 2. Guard Clause: If either essential control is missing, do nothing.
+        //    This prevents the app from crashing.
+        if (langBox == null || codeBox == null)
+        {
+            Console.WriteLine("Error: UI controls 'LangBox' or 'CodeBox' could not be found.");
+            return;
+        }
+
+        // 3. Safely get the text, defaulting to an empty string if it's null.
+        var code = codeBox.Text ?? string.Empty;
+
+        // 4. Execute the appropriate code based on the selected language.
+        if (langBox.SelectedIndex == 0)
+        {
             _manager.RunLua(code);
+        }
         else
+        {
             _manager.RunCSharp(code);
+        }
     }
 }