--- conflicted
+++ resolved
@@ -79,15 +79,11 @@
 
 Cycloside registers system-wide shortcuts using Avalonia's hotkey framework.
 On macOS a small Swift helper hooks into `NSEvent` so hotkeys fire even when
-<<<<<<< HEAD
 the application is unfocused. Press **Ctrl+Alt+W** to summon the
 widget host, **Ctrl+Alt+T** to pop open a terminal, **Ctrl+Alt+E**
 to bring up the file explorer, **Ctrl+Alt+N** for a fresh text editor,
 or **Ctrl+Alt+Q** to toggle the Quick Launcher. Profiles and other
-=======
-the application is unfocused. Press **Ctrl+Alt+W** at any time to summon the
-widget host or **Ctrl+Alt+T** to pop open a terminal. Profiles and other
->>>>>>> 6a7b2fee
+
 features can be wired up to custom hotkeys.
 Use **Settings → Hotkey Settings** to remap shortcuts from the GUI.
 The helper source lives in `Hotkeys/HotkeyMonitor.swift` and should be built as
