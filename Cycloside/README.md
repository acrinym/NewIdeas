--- conflicted
+++ resolved
@@ -24,15 +24,6 @@
 - **Wallpaper Changer** – set wallpapers on Windows, Linux or macOS
 - **Widget Host** – surface plugins as dockable widgets
 - **Winamp Visual Host** – run classic Winamp visualizer DLLs
-<<<<<<< HEAD
-=======
-
-## 🗂️ Workspace Profiles
-
-Save wallpaper choices and plugin states into named profiles. You can
-switch between profiles from the tray menu or bind them to global
-hotkeys for quick swaps when changing tasks.
->>>>>>> 2c055fd6
 
 ## 🗂️ Workspace Profiles
 
