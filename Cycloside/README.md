--- conflicted
+++ resolved
@@ -44,15 +44,8 @@
 Run `dotnet run -- --newplugin MyPlugin` to create a boilerplate class, or use **Settings → Generate New Plugin** from the tray menu.
 
 ## 🎨 Theming
-<<<<<<< HEAD
-
 See [docs/theming-skinning.md](../docs/theming-skinning.md) for details on applying themes, skins and custom cursors.
 
-=======
-See [docs/theming-skinning.md](../docs/theming-skinning.md) for details on applying themes, skins and custom cursors.
-
-
->>>>>>> 83eb2ae2
 ## 🧪 GUI Plugin Manager
 
 Use **Settings → Plugin Manager** to:
