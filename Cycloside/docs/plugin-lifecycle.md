# Plugin Lifecycle

Plugins implement `IPlugin` from the `SiloCide.SDK` namespace. Cycloside loads all DLLs from the `Plugins` folder at startup and calls `Start()` on those that are enabled. `Stop()` is invoked when a plugin is disabled or when Cycloside exits.

Additional optional hooks can be implemented by inheriting `IPluginExtended`:

```csharp
namespace SiloCide.SDK;

public interface IPluginExtended : IPlugin
{
    void OnSettingsSaved();
    void OnCrash(Exception ex);
}
```

The plugin manager catches exceptions thrown during `Start` and `Stop` when isolation mode is enabled. Crashes are logged if crash logging is turned on. Plugins exposing a widget should return an implementation via the `Widget` property.

## Plugin Bus

Plugins communicate by publishing messages to the global `PluginBus` and subscribing to topics of interest:

```csharp
PluginBus.Subscribe("my:event", data => Handle(data));
PluginBus.Publish("my:event", payload);
```

Unsubscribing removes the handler so plugins can clean up during `Stop()`.

## Remote API

<<<<<<< HEAD
`RemoteApiServer` exposes `http://localhost:4123/trigger`. Posting a topic name to this endpoint publishes that event on the bus. This allows scripts or other applications to control your plugins without direct references.
=======
`RemoteApiServer` exposes `http://localhost:4123/trigger`. Include your pre‑shared token using the `X-Api-Token` header or a `token` query string when POSTing a topic name. Invalid or missing tokens result in `401 Unauthorized`. The token is configured in `settings.json` under `RemoteApiToken`.

Example:

```bash
curl -X POST -H "X-Api-Token: <token>" http://localhost:4123/trigger -d "my:event"
```
>>>>>>> 2c055fd6
<|MERGE_RESOLUTION|>--- conflicted
+++ resolved
@@ -29,14 +29,10 @@
 
 ## Remote API
 
-<<<<<<< HEAD
 `RemoteApiServer` exposes `http://localhost:4123/trigger`. Posting a topic name to this endpoint publishes that event on the bus. This allows scripts or other applications to control your plugins without direct references.
-=======
 `RemoteApiServer` exposes `http://localhost:4123/trigger`. Include your pre‑shared token using the `X-Api-Token` header or a `token` query string when POSTing a topic name. Invalid or missing tokens result in `401 Unauthorized`. The token is configured in `settings.json` under `RemoteApiToken`.
 
 Example:
 
 ```bash
 curl -X POST -H "X-Api-Token: <token>" http://localhost:4123/trigger -d "my:event"
-```
->>>>>>> 2c055fd6
