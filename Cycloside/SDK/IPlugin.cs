--- conflicted
+++ resolved
@@ -29,12 +29,6 @@
     /// </summary>
     bool ForceDefaultTheme { get; }
 
-<<<<<<< HEAD
-    /// <summary>Called when the plugin is activated by the host.</summary>
-    void Start();
-
-    /// <summary>Called when the plugin is deactivated or the application shuts down.</summary>
-=======
     /// <summary>
     /// Called by the host when the plugin should create its UI and begin
     /// processing. Implementations may open windows or attach controls to
@@ -45,6 +39,5 @@
     /// <summary>
     /// Called when the plugin should clean up resources and close any UI.
     /// </summary>
->>>>>>> 87f8e4c1
     void Stop();
 }