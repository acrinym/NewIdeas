--- conflicted
+++ resolved
@@ -1,269 +1,266 @@
-using Avalonia;
-using Avalonia.Controls;
-using Avalonia.Controls.ApplicationLifetimes;
-using Avalonia.Markup.Xaml;
-using Cycloside.Plugins;
-using Cycloside.Plugins.BuiltIn;
-using Avalonia.Input;
-using System;
-using System.IO;
-using System.Linq;
-using System.Threading.Tasks;
-
-namespace Cycloside;
-
-public partial class App : Application
-{
-    private const string TrayIconBase64 = "AAABAAEAEBACAAEAAQCwAAAAFgAAACgAAAAQAAAAIAAAAAEAAQAAAAAAQAAAAAAAAAAAAAAAAgAAAAIAAAAAAP8A////AAAAAAAAAAAAAAAAAAAAAAAAAAAAAAAAAAAAAAAAAAAAAAAAAAAAAAAAAAAAAAAAAAAAAAAAAAAAAAAAAAAAAAAAAAAAAAAAAAAAAAAAAAAAAAAAAAAAAAAAAAAAAAAAAAAA";
-
-    public override void Initialize()
-    {
-        AvaloniaXamlLoader.Load(this);
-    }
-
-    public override void OnFrameworkInitializationCompleted()
-    {
-        if (ApplicationLifetime is IClassicDesktopStyleApplicationLifetime desktop)
-        {
-            var settings = SettingsManager.Settings;
-            SkinManager.LoadCurrent();
-            var theme = settings.ComponentThemes.TryGetValue("Cycloside", out var selectedTheme)
-                ? selectedTheme
-                : settings.Theme;
-            ThemeManager.ApplyTheme(this, theme);
-
-            var manager = new PluginManager(Path.Combine(AppContext.BaseDirectory, "Plugins"), msg => Logger.Log(msg));
-            var volatileManager = new VolatilePluginManager();
-
-            manager.LoadPlugins();
-            manager.StartWatching();
-
-            manager.AddPlugin(new DateTimeOverlayPlugin());
-            manager.AddPlugin(new MP3PlayerPlugin());
-            manager.AddPlugin(new MacroPlugin());
-            manager.AddPlugin(new TextEditorPlugin());
-            manager.AddPlugin(new WallpaperPlugin());
-            manager.AddPlugin(new WidgetHostPlugin(manager));
-            manager.AddPlugin(new WinampVisHostPlugin());
-
-            var remoteServer = new RemoteApiServer(manager);
-            remoteServer.Start();
-
-            WorkspaceProfiles.Apply(settings.ActiveProfile, manager);
-
-<<<<<<< HEAD
-            HotkeyManager.Register(new KeyGesture(Key.W, KeyModifiers.Control | KeyModifiers.Alt), () =>
-=======
-            HotkeyManager.Register(0x0002 | 0x0004, 0x4F, () =>
->>>>>>> 1a796610
-            {
-                var plugin = manager.Plugins.FirstOrDefault(p => p.Name == "Widget Host");
-                if (plugin != null)
-                {
-                    if (manager.IsEnabled(plugin))
-                        manager.DisablePlugin(plugin);
-                    else
-                        manager.EnablePlugin(plugin);
-                }
-            });
-
-            var iconData = Convert.FromBase64String(TrayIconBase64);
-            var trayIcon = new TrayIcon
-            {
-                Icon = new WindowIcon(new MemoryStream(iconData))
-            };
-
-            var menu = new NativeMenu();
-
-            // ⚙ Settings Menu
-            var settingsMenu = new NativeMenuItem("Settings") { Menu = new NativeMenu() };
-
-            var pluginManagerItem = new NativeMenuItem("Plugin Manager...");
-            pluginManagerItem.Click += (_, _) =>
-            {
-                var win = new PluginSettingsWindow(manager);
-                win.Show();
-            };
-
-            var generatePluginItem = new NativeMenuItem("Generate New Plugin...");
-            generatePluginItem.Click += (_, _) =>
-            {
-                var win = new PluginDevWizard();
-                win.Show();
-            };
-
-            var themeSettingsItem = new NativeMenuItem("Theme Settings...");
-            themeSettingsItem.Click += (_, _) =>
-            {
-                var win = new ThemeSettingsWindow();
-                win.Show();
-            };
-
-            settingsMenu.Menu!.Items.Add(pluginManagerItem);
-            settingsMenu.Menu.Items.Add(generatePluginItem);
-            settingsMenu.Menu.Items.Add(themeSettingsItem);
-
-            var runtimeItem = new NativeMenuItem("Runtime Settings...");
-            runtimeItem.Click += (_, _) =>
-            {
-                var win = new RuntimeSettingsWindow(manager);
-                win.Show();
-            };
-            settingsMenu.Menu.Items.Add(runtimeItem);
-
-            // 🪄 Autostart Toggle
-            var autostartItem = new NativeMenuItem("Launch at Startup")
-            {
-                ToggleType = NativeMenuItemToggleType.CheckBox,
-                IsChecked = settings.LaunchAtStartup
-            };
-            autostartItem.Click += (_, _) =>
-            {
-                if (autostartItem.IsChecked)
-                {
-                    StartupManager.Disable();
-                    settings.LaunchAtStartup = false;
-                }
-                else
-                {
-                    StartupManager.Enable();
-                    settings.LaunchAtStartup = true;
-                }
-                SettingsManager.Save();
-                autostartItem.IsChecked = settings.LaunchAtStartup;
-            };
-
-            // 🎨 Theme Menu
-            var themeMenu = new NativeMenuItem("Themes") { Menu = new NativeMenu() };
-            var themeNames = new[] { "MintGreen", "Matrix", "Orange", "ConsoleGreen" };
-            foreach (var t in themeNames)
-            {
-                var themeItem = new NativeMenuItem(t)
-                {
-                    ToggleType = NativeMenuItemToggleType.Radio,
-                    IsChecked = settings.Theme == t
-                };
-                themeItem.Click += (_, _) =>
-                {
-                    ThemeManager.ApplyTheme(this, t);
-                    settings.Theme = t;
-                    SettingsManager.Save();
-                    foreach (var i in themeMenu.Menu!.Items.OfType<NativeMenuItem>())
-                        i.IsChecked = i == themeItem;
-                };
-                themeMenu.Menu!.Items.Add(themeItem);
-            }
-
-            // 🔌 Plugins Menu
-            var pluginsMenu = new NativeMenuItem("Plugins") { Menu = new NativeMenu() };
-            foreach (var p in manager.Plugins)
-            {
-                var item = new NativeMenuItem(p.Name)
-                {
-                    ToggleType = NativeMenuItemToggleType.CheckBox,
-                    IsChecked = settings.PluginEnabled.TryGetValue(p.Name, out var en) ? en : true
-                };
-                item.Click += (_, _) =>
-                {
-                    if (manager.IsEnabled(p))
-                        manager.DisablePlugin(p);
-                    else
-                        manager.EnablePlugin(p);
-
-                    item.IsChecked = manager.IsEnabled(p);
-                    settings.PluginEnabled[p.Name] = item.IsChecked;
-                    SettingsManager.Save();
-                };
-                pluginsMenu.Menu!.Items.Add(item);
-
-                if (item.IsChecked && !manager.IsEnabled(p))
-                    manager.EnablePlugin(p);
-                else if (!item.IsChecked && manager.IsEnabled(p))
-                    manager.DisablePlugin(p);
-            }
-
-            // 🧨 Volatile Scripts
-            var volatileMenu = new NativeMenuItem("Volatile") { Menu = new NativeMenu() };
-
-            var luaItem = new NativeMenuItem("Run Lua Script...");
-            luaItem.Click += async (_, _) =>
-            {
-                var dlg = new OpenFileDialog();
-                dlg.Filters.Add(new FileDialogFilter { Name = "Lua", Extensions = { "lua" } });
-                var files = await dlg.ShowAsync(new Window());
-                if (files is { Length: > 0 } && File.Exists(files[0]))
-                {
-                    var code = await File.ReadAllTextAsync(files[0]);
-                    volatileManager.RunLua(code);
-                }
-            };
-
-            var csItem = new NativeMenuItem("Run C# Script...");
-            csItem.Click += async (_, _) =>
-            {
-                var dlg = new OpenFileDialog();
-                dlg.Filters.Add(new FileDialogFilter { Name = "C#", Extensions = { "csx" } });
-                var files = await dlg.ShowAsync(new Window());
-                if (files is { Length: > 0 } && File.Exists(files[0]))
-                {
-                    var code = await File.ReadAllTextAsync(files[0]);
-                    volatileManager.RunCSharp(code);
-                }
-            };
-
-            volatileMenu.Menu!.Items.Add(luaItem);
-            volatileMenu.Menu.Items.Add(csItem);
-
-            var inlineItem = new NativeMenuItem("Run Inline...");
-            inlineItem.Click += (_, _) =>
-            {
-                var win = new VolatileRunnerWindow(volatileManager);
-                win.Show();
-            };
-            volatileMenu.Menu.Items.Add(inlineItem);
-
-            // 📁 Open Plugins Folder
-            var openPluginFolderItem = new NativeMenuItem("Open Plugins Folder");
-            openPluginFolderItem.Click += (_, _) =>
-            {
-                try
-                {
-                    var path = manager.PluginDirectory;
-                    System.Diagnostics.Process.Start(new System.Diagnostics.ProcessStartInfo
-                    {
-                        FileName = path,
-                        UseShellExecute = true
-                    });
-                }
-                catch { }
-            };
-
-            // ❌ Exit
-            var exitItem = new NativeMenuItem("Exit");
-            exitItem.Click += (_, _) =>
-            {
-                manager.StopAll();
-                remoteServer.Stop();
-                HotkeyManager.UnregisterAll();
-                desktop.Shutdown();
-            };
-
-            // 📋 Final Tray Menu Assembly
-            menu.Items.Add(settingsMenu);
-            menu.Items.Add(new NativeMenuItemSeparator());
-            menu.Items.Add(autostartItem);
-            menu.Items.Add(themeMenu);
-            menu.Items.Add(new NativeMenuItemSeparator());
-            menu.Items.Add(pluginsMenu);
-            menu.Items.Add(volatileMenu);
-            menu.Items.Add(openPluginFolderItem);
-            menu.Items.Add(new NativeMenuItemSeparator());
-            menu.Items.Add(exitItem);
-
-            trayIcon.Menu = menu;
-            trayIcon.IsVisible = true;
-        }
-
-        base.OnFrameworkInitializationCompleted();
-    }
-}
+using Avalonia;
+using Avalonia.Controls;
+using Avalonia.Controls.ApplicationLifetimes;
+using Avalonia.Markup.Xaml;
+using Cycloside.Plugins;
+using Cycloside.Plugins.BuiltIn;
+using Avalonia.Input;
+using System;
+using System.IO;
+using System.Linq;
+using System.Threading.Tasks;
+
+namespace Cycloside;
+
+public partial class App : Application
+{
+    private const string TrayIconBase64 = "AAABAAEAEBACAAEAAQCwAAAAFgAAACgAAAAQAAAAIAAAAAEAAQAAAAAAQAAAAAAAAAAAAAAAAgAAAAIAAAAAAP8A////AAAAAAAAAAAAAAAAAAAAAAAAAAAAAAAAAAAAAAAAAAAAAAAAAAAAAAAAAAAAAAAAAAAAAAAAAAAAAAAAAAAAAAAAAAAAAAAAAAAAAAAAAAAAAAAAAAAAAAAAAAAAAAAAAAAA";
+
+    public override void Initialize()
+    {
+        AvaloniaXamlLoader.Load(this);
+    }
+
+    public override void OnFrameworkInitializationCompleted()
+    {
+        if (ApplicationLifetime is IClassicDesktopStyleApplicationLifetime desktop)
+        {
+            var settings = SettingsManager.Settings;
+            SkinManager.LoadCurrent();
+            var theme = settings.ComponentThemes.TryGetValue("Cycloside", out var selectedTheme)
+                ? selectedTheme
+                : settings.Theme;
+            ThemeManager.ApplyTheme(this, theme);
+
+            var manager = new PluginManager(Path.Combine(AppContext.BaseDirectory, "Plugins"), msg => Logger.Log(msg));
+            var volatileManager = new VolatilePluginManager();
+
+            manager.LoadPlugins();
+            manager.StartWatching();
+
+            manager.AddPlugin(new DateTimeOverlayPlugin());
+            manager.AddPlugin(new MP3PlayerPlugin());
+            manager.AddPlugin(new MacroPlugin());
+            manager.AddPlugin(new TextEditorPlugin());
+            manager.AddPlugin(new WallpaperPlugin());
+            manager.AddPlugin(new WidgetHostPlugin(manager));
+            manager.AddPlugin(new WinampVisHostPlugin());
+
+            var remoteServer = new RemoteApiServer(manager);
+            remoteServer.Start();
+
+            WorkspaceProfiles.Apply(settings.ActiveProfile, manager);
+
+
+            HotkeyManager.Register(new KeyGesture(Key.W, KeyModifiers.Control | KeyModifiers.Alt), () =>
+            {
+                var plugin = manager.Plugins.FirstOrDefault(p => p.Name == "Widget Host");
+                if (plugin != null)
+                {
+                    if (manager.IsEnabled(plugin))
+                        manager.DisablePlugin(plugin);
+                    else
+                        manager.EnablePlugin(plugin);
+                }
+            });
+
+            var iconData = Convert.FromBase64String(TrayIconBase64);
+            var trayIcon = new TrayIcon
+            {
+                Icon = new WindowIcon(new MemoryStream(iconData))
+            };
+
+            var menu = new NativeMenu();
+
+            // ⚙ Settings Menu
+            var settingsMenu = new NativeMenuItem("Settings") { Menu = new NativeMenu() };
+
+            var pluginManagerItem = new NativeMenuItem("Plugin Manager...");
+            pluginManagerItem.Click += (_, _) =>
+            {
+                var win = new PluginSettingsWindow(manager);
+                win.Show();
+            };
+
+            var generatePluginItem = new NativeMenuItem("Generate New Plugin...");
+            generatePluginItem.Click += (_, _) =>
+            {
+                var win = new PluginDevWizard();
+                win.Show();
+            };
+
+            var themeSettingsItem = new NativeMenuItem("Theme Settings...");
+            themeSettingsItem.Click += (_, _) =>
+            {
+                var win = new ThemeSettingsWindow();
+                win.Show();
+            };
+
+            settingsMenu.Menu!.Items.Add(pluginManagerItem);
+            settingsMenu.Menu.Items.Add(generatePluginItem);
+            settingsMenu.Menu.Items.Add(themeSettingsItem);
+
+            var runtimeItem = new NativeMenuItem("Runtime Settings...");
+            runtimeItem.Click += (_, _) =>
+            {
+                var win = new RuntimeSettingsWindow(manager);
+                win.Show();
+            };
+            settingsMenu.Menu.Items.Add(runtimeItem);
+
+            // 🪄 Autostart Toggle
+            var autostartItem = new NativeMenuItem("Launch at Startup")
+            {
+                ToggleType = NativeMenuItemToggleType.CheckBox,
+                IsChecked = settings.LaunchAtStartup
+            };
+            autostartItem.Click += (_, _) =>
+            {
+                if (autostartItem.IsChecked)
+                {
+                    StartupManager.Disable();
+                    settings.LaunchAtStartup = false;
+                }
+                else
+                {
+                    StartupManager.Enable();
+                    settings.LaunchAtStartup = true;
+                }
+                SettingsManager.Save();
+                autostartItem.IsChecked = settings.LaunchAtStartup;
+            };
+
+            // 🎨 Theme Menu
+            var themeMenu = new NativeMenuItem("Themes") { Menu = new NativeMenu() };
+            var themeNames = new[] { "MintGreen", "Matrix", "Orange", "ConsoleGreen" };
+            foreach (var t in themeNames)
+            {
+                var themeItem = new NativeMenuItem(t)
+                {
+                    ToggleType = NativeMenuItemToggleType.Radio,
+                    IsChecked = settings.Theme == t
+                };
+                themeItem.Click += (_, _) =>
+                {
+                    ThemeManager.ApplyTheme(this, t);
+                    settings.Theme = t;
+                    SettingsManager.Save();
+                    foreach (var i in themeMenu.Menu!.Items.OfType<NativeMenuItem>())
+                        i.IsChecked = i == themeItem;
+                };
+                themeMenu.Menu!.Items.Add(themeItem);
+            }
+
+            // 🔌 Plugins Menu
+            var pluginsMenu = new NativeMenuItem("Plugins") { Menu = new NativeMenu() };
+            foreach (var p in manager.Plugins)
+            {
+                var item = new NativeMenuItem(p.Name)
+                {
+                    ToggleType = NativeMenuItemToggleType.CheckBox,
+                    IsChecked = settings.PluginEnabled.TryGetValue(p.Name, out var en) ? en : true
+                };
+                item.Click += (_, _) =>
+                {
+                    if (manager.IsEnabled(p))
+                        manager.DisablePlugin(p);
+                    else
+                        manager.EnablePlugin(p);
+
+                    item.IsChecked = manager.IsEnabled(p);
+                    settings.PluginEnabled[p.Name] = item.IsChecked;
+                    SettingsManager.Save();
+                };
+                pluginsMenu.Menu!.Items.Add(item);
+
+                if (item.IsChecked && !manager.IsEnabled(p))
+                    manager.EnablePlugin(p);
+                else if (!item.IsChecked && manager.IsEnabled(p))
+                    manager.DisablePlugin(p);
+            }
+
+            // 🧨 Volatile Scripts
+            var volatileMenu = new NativeMenuItem("Volatile") { Menu = new NativeMenu() };
+
+            var luaItem = new NativeMenuItem("Run Lua Script...");
+            luaItem.Click += async (_, _) =>
+            {
+                var dlg = new OpenFileDialog();
+                dlg.Filters.Add(new FileDialogFilter { Name = "Lua", Extensions = { "lua" } });
+                var files = await dlg.ShowAsync(new Window());
+                if (files is { Length: > 0 } && File.Exists(files[0]))
+                {
+                    var code = await File.ReadAllTextAsync(files[0]);
+                    volatileManager.RunLua(code);
+                }
+            };
+
+            var csItem = new NativeMenuItem("Run C# Script...");
+            csItem.Click += async (_, _) =>
+            {
+                var dlg = new OpenFileDialog();
+                dlg.Filters.Add(new FileDialogFilter { Name = "C#", Extensions = { "csx" } });
+                var files = await dlg.ShowAsync(new Window());
+                if (files is { Length: > 0 } && File.Exists(files[0]))
+                {
+                    var code = await File.ReadAllTextAsync(files[0]);
+                    volatileManager.RunCSharp(code);
+                }
+            };
+
+            volatileMenu.Menu!.Items.Add(luaItem);
+            volatileMenu.Menu.Items.Add(csItem);
+
+            var inlineItem = new NativeMenuItem("Run Inline...");
+            inlineItem.Click += (_, _) =>
+            {
+                var win = new VolatileRunnerWindow(volatileManager);
+                win.Show();
+            };
+            volatileMenu.Menu.Items.Add(inlineItem);
+
+            // 📁 Open Plugins Folder
+            var openPluginFolderItem = new NativeMenuItem("Open Plugins Folder");
+            openPluginFolderItem.Click += (_, _) =>
+            {
+                try
+                {
+                    var path = manager.PluginDirectory;
+                    System.Diagnostics.Process.Start(new System.Diagnostics.ProcessStartInfo
+                    {
+                        FileName = path,
+                        UseShellExecute = true
+                    });
+                }
+                catch { }
+            };
+
+            // ❌ Exit
+            var exitItem = new NativeMenuItem("Exit");
+            exitItem.Click += (_, _) =>
+            {
+                manager.StopAll();
+                remoteServer.Stop();
+                HotkeyManager.UnregisterAll();
+                desktop.Shutdown();
+            };
+
+            // 📋 Final Tray Menu Assembly
+            menu.Items.Add(settingsMenu);
+            menu.Items.Add(new NativeMenuItemSeparator());
+            menu.Items.Add(autostartItem);
+            menu.Items.Add(themeMenu);
+            menu.Items.Add(new NativeMenuItemSeparator());
+            menu.Items.Add(pluginsMenu);
+            menu.Items.Add(volatileMenu);
+            menu.Items.Add(openPluginFolderItem);
+            menu.Items.Add(new NativeMenuItemSeparator());
+            menu.Items.Add(exitItem);
+
+            trayIcon.Menu = menu;
+            trayIcon.IsVisible = true;
+        }
+
+        base.OnFrameworkInitializationCompleted();
+    }
+}