--- conflicted
+++ resolved
@@ -57,7 +57,7 @@
 
     private void SetWallpaper(string path)
     {
-<<<<<<< HEAD
+        // Try platform-specific logic first
         try
         {
             if (OperatingSystem.IsWindows())
@@ -80,8 +80,12 @@
         {
             Logger.Log($"Wallpaper change failed: {ex.Message}");
         }
-=======
+
+        // Always call helper as fallback or additional logic
         WallpaperHelper.SetWallpaper(path);
->>>>>>> 0701781c
     }
+
+    // Import SystemParametersInfo if not already defined
+    [System.Runtime.InteropServices.DllImport("user32.dll", SetLastError = true)]
+    private static extern bool SystemParametersInfo(int uAction, int uParam, string lpvParam, int fuWinIni);
 }