--- conflicted
+++ resolved
@@ -1,11 +1,7 @@
 using Avalonia.Controls;
-<<<<<<< HEAD
-using Avalonia.Platform.Storage;
-=======
 using Avalonia.Layout;
 using Avalonia.Platform.Storage;
 using Avalonia.Threading;
->>>>>>> 7c3aabdd
 using System;
 using System.IO;
 using System.Linq;
@@ -31,21 +27,9 @@
 
         public void Start()
         {
-<<<<<<< HEAD
-            if (_window == null) return;
-            var files = await _window.StorageProvider.OpenFilePickerAsync(new FilePickerOpenOptions
+            // --- Create UI Controls ---
+            var selectButton = new Button
             {
-                FileTypeFilter = new[] { new FilePickerFileType("Images") { Patterns = new[] { "*.jpg", "*.png", "*.bmp" } } }
-            });
-            var path = files.Count > 0 ? files[0].TryGetLocalPath() : null;
-            if (!string.IsNullOrEmpty(path))
-                SetWallpaper(path);
-        };
-        _wallpaperHandler = o =>
-=======
-            // --- Create UI Controls ---
-            var selectButton = new Button 
-            { 
                 Content = "Select Wallpaper Image",
                 HorizontalAlignment = HorizontalAlignment.Center,
                 VerticalAlignment = VerticalAlignment.Center
@@ -83,7 +67,7 @@
                 Height = 120,
                 Content = mainPanel
             };
-            
+
             WindowEffectsManager.Instance.ApplyConfiguredEffects(_window, nameof(WallpaperPlugin));
             _window.Show();
         }
@@ -92,7 +76,6 @@
         /// Opens a file picker and sets the wallpaper if a valid image is chosen.
         /// </summary>
         private async Task SelectAndSetWallpaperAsync()
->>>>>>> 7c3aabdd
         {
             if (_window == null) return;
 
@@ -101,12 +84,12 @@
             {
                 Title = "Select Wallpaper Image",
                 AllowMultiple = false,
-                FileTypeFilter = new[] 
-                { 
-                    new FilePickerFileType("Image Files") 
-                    { 
-                        Patterns = new[] { "*.jpg", "*.jpeg", "*.png", "*.bmp" } 
-                    } 
+                FileTypeFilter = new[]
+                {
+                    new FilePickerFileType("Image Files")
+                    {
+                        Patterns = new[] { "*.jpg", "*.jpeg", "*.png", "*.bmp" }
+                    }
                 }
             });
 
@@ -116,7 +99,7 @@
                 SetWallpaper(path);
             }
         }
-        
+
         /// <summary>
         /// Changes the desktop wallpaper by delegating to <see cref="WallpaperHelper"/>
         /// and provides user feedback.
@@ -143,7 +126,7 @@
                 Logger.Log($"WallpaperPlugin failed: {ex}");
             }
         }
-        
+
         /// <summary>
         /// Updates the status message in a thread-safe way.
         /// </summary>
@@ -153,6 +136,7 @@
             // Ensure UI updates are always on the UI thread.
             Dispatcher.UIThread.InvokeAsync(() => _statusBlock.Text = message);
         }
+
 
         public void Stop()
         {
