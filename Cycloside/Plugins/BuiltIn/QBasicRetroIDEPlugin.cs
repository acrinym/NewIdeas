--- conflicted
+++ resolved
@@ -13,7 +13,6 @@
 using System.IO;
 using System.Linq;
 using System.Threading.Tasks;
-using Avalonia.Platform.Storage;
 
 namespace Cycloside.Plugins.BuiltIn
 {
@@ -30,7 +29,7 @@
 
         public string Name => "QBasic Retro IDE";
         public string Description => "Edit and run .BAS files using QB64 Phoenix";
-        public Version Version => new Version(0, 3, 0); // Incremented for significant improvements
+        public Version Version => new Version(0, 3, 0);
         public Widgets.IWidget? Widget => null;
 
         public void Start()
@@ -44,12 +43,12 @@
                 ShowLineNumbers = true,
                 SyntaxHighlighting = HighlightingManager.Instance.GetDefinition("VBNET") ?? HighlightingManager.Instance.GetDefinition("C#"),
                 Background = new SolidColorBrush(Color.FromRgb(0, 0, 128)),
-                Foreground = Brushes.White, // Changed to white for better contrast
+                Foreground = Brushes.White,
                 FontFamily = new FontFamily("Consolas"),
                 FontSize = 14
             };
             _editor.TextArea.Caret.PositionChanged += (_, _) => UpdateStatus();
-            _editor.TextChanged += (_, _) => UpdateStatus(true); // Mark as modified
+            _editor.TextChanged += (_, _) => UpdateStatus(true);
 
             _projectTree = new TreeView { Width = 200, Margin = new Thickness(2) };
             _projectTree.DoubleTapped += async (_, __) =>
@@ -90,7 +89,7 @@
                 WindowState = WindowState.Maximized,
                 Content = dock
             };
-            
+
             ThemeManager.ApplyFromSettings(_window, "Plugins");
             WindowEffectsManager.Instance.ApplyConfiguredEffects(_window, nameof(QBasicRetroIDEPlugin));
             _window.KeyDown += Window_KeyDown;
@@ -107,17 +106,8 @@
             _status = null;
         }
 
-<<<<<<< HEAD
-    private async Task OpenProject()
-    {
-        if (_window == null) return;
-        var folders = await _window.StorageProvider.OpenFolderPickerAsync(new FolderPickerOpenOptions());
-        var path = folders.Count > 0 ? folders[0].TryGetLocalPath() : null;
-        if (!string.IsNullOrWhiteSpace(path))
-=======
         #region UI Construction
         private Menu BuildMenu()
->>>>>>> 7c3aabdd
         {
             var fileItems = new[]
             {
@@ -159,10 +149,10 @@
             };
             runItems[0].Click += async (s, e) => await CompileAndRun();
             runItems[1].Click += async (s, e) => await RunExecutable();
-            
+
             var settingsItem = new MenuItem { Header = "_Settings..." };
             settingsItem.Click += (s, e) => OpenSettings();
-            
+
             var helpItem = new MenuItem { Header = "_About" };
             helpItem.Click += (s, e) => ShowHelp();
 
@@ -203,19 +193,7 @@
             }
         }
 
-<<<<<<< HEAD
-    private async Task SaveFileAs()
-    {
-        if (_window == null) return;
-        var file = await _window.StorageProvider.SaveFilePickerAsync(new FilePickerSaveOptions
-        {
-            FileTypeChoices = new[] { new FilePickerFileType("BAS") { Patterns = new[] { "*.bas" } } }
-        });
-        var path = file?.TryGetLocalPath();
-        if (!string.IsNullOrWhiteSpace(path) && _editor != null)
-=======
         private async Task OpenFile()
->>>>>>> 7c3aabdd
         {
             if (_window == null) return;
             var result = await _window.StorageProvider.OpenFilePickerAsync(new FilePickerOpenOptions
@@ -229,7 +207,7 @@
                 await LoadFile(path);
             }
         }
-        
+
         private async Task LoadFile(string path)
         {
             if (_editor == null) return;
@@ -238,7 +216,7 @@
                 SetStatus($"Loading {Path.GetFileName(path)}...");
                 _currentFile = path;
                 _editor.Text = await File.ReadAllTextAsync(path);
-                if(_window != null) _window.Title = $"QBasic Retro IDE - {Path.GetFileName(path)}";
+                if (_window != null) _window.Title = $"QBasic Retro IDE - {Path.GetFileName(path)}";
                 UpdateStatus();
             }
             catch (Exception ex)
@@ -255,7 +233,7 @@
                 return;
             }
             if (_editor == null) return;
-            
+
             try
             {
                 SetStatus($"Saving {_currentFile}...");
@@ -263,7 +241,7 @@
                 UpdateStatus(false); // No longer modified
                 SetStatus($"Saved successfully.");
             }
-            catch(Exception ex)
+            catch (Exception ex)
             {
                 SetStatus($"Error saving file: {ex.Message}");
             }
@@ -282,16 +260,16 @@
             if (result?.TryGetLocalPath() is { } path)
             {
                 _currentFile = path;
-                if(_window != null) _window.Title = $"QBasic Retro IDE - {Path.GetFileName(path)}";
-                await SaveFile(); 
+                if (_window != null) _window.Title = $"QBasic Retro IDE - {Path.GetFileName(path)}";
+                await SaveFile();
                 UpdateProjectTree();
             }
         }
-        
+
         private void UpdateProjectTree()
         {
             if (_projectTree == null || string.IsNullOrWhiteSpace(_projectPath)) return;
-            
+
             var rootNode = new TreeViewItem { Header = Path.GetFileName(_projectPath), IsExpanded = true };
             try
             {
@@ -312,22 +290,10 @@
         private async Task CompileAndRun()
         {
             if (_isCompiling) return;
-            
+
             _isCompiling = true;
             SetStatus("Compiling...");
 
-<<<<<<< HEAD
-    private async Task OpenFile()
-    {
-        if (_window == null) return;
-        var files = await _window.StorageProvider.OpenFilePickerAsync(new FilePickerOpenOptions
-        {
-            FileTypeFilter = new[] { new FilePickerFileType("BAS") { Patterns = new[] { "*.bas" } } }
-        });
-        if (files.Count > 0 && files[0].TryGetLocalPath() is { } path)
-            await LoadFile(path);
-    }
-=======
             try
             {
                 if (string.IsNullOrEmpty(_currentFile))
@@ -347,7 +313,7 @@
                     .WithArguments($"\"{_currentFile}\"")
                     .WithValidation(CommandResultValidation.None)
                     .ExecuteAsync();
-                
+
                 SetStatus("Compilation finished. Running...");
 
                 var exePath = Path.ChangeExtension(_currentFile, OperatingSystem.IsWindows() ? "exe" : null);
@@ -358,7 +324,7 @@
                 }
                 else
                 {
-                     SetStatus("Compilation failed: Executable not found.");
+                    SetStatus("Compilation failed: Executable not found.");
                 }
             }
             catch (Exception ex)
@@ -372,7 +338,6 @@
                 UpdateStatus();
             }
         }
->>>>>>> 7c3aabdd
 
         private async Task RunExecutable()
         {
@@ -381,7 +346,7 @@
                 SetStatus("No file is open to run its executable.");
                 return;
             }
-            
+
             var exePath = Path.ChangeExtension(_currentFile, OperatingSystem.IsWindows() ? "exe" : null);
             if (!string.IsNullOrEmpty(exePath) && File.Exists(exePath))
             {
@@ -407,7 +372,7 @@
         private void UpdateStatus(bool modified = false)
         {
             if (_status == null || _editor == null || _isCompiling) return;
-            
+
             var line = _editor.TextArea.Caret.Line;
             var col = _editor.TextArea.Caret.Column;
             var file = string.IsNullOrWhiteSpace(_currentFile) ? "Untitled" : Path.GetFileName(_currentFile);
@@ -415,7 +380,7 @@
 
             _status.Text = $"Ln {line}, Col {col}  |  {file}{modIndicator}";
         }
-        
+
         private void SetStatus(string message)
         {
             if (_status == null) return;
@@ -435,12 +400,12 @@
                     e.Handled = true;
                 }
             }
-            catch(Exception ex)
+            catch (Exception ex)
             {
                 SetStatus($"Critical Error: {ex.Message}");
             }
         }
-        
+
         private async Task Find()
         {
             if (_window == null || _editor == null) return;
@@ -465,31 +430,31 @@
 
         private async Task Replace()
         {
-             if (_window == null || _editor == null) return;
-             var findText = await ShowInputDialog("Replace", "Text to find:");
-             if (string.IsNullOrEmpty(findText)) return;
-             
-             var replaceText = await ShowInputDialog("Replace With", "Replace with:");
-             if (replaceText == null) return; // User cancelled
-             
-             _editor.Text = _editor.Text.Replace(findText, replaceText, StringComparison.OrdinalIgnoreCase);
+            if (_window == null || _editor == null) return;
+            var findText = await ShowInputDialog("Replace", "Text to find:");
+            if (string.IsNullOrEmpty(findText)) return;
+
+            var replaceText = await ShowInputDialog("Replace With", "Replace with:");
+            if (replaceText == null) return; // User cancelled
+
+            _editor.Text = _editor.Text.Replace(findText, replaceText, StringComparison.OrdinalIgnoreCase);
         }
 
         private void OpenSettings()
         {
             if (_window == null || _editor == null) return;
             var settingsWindow = new IdeSettingsWindow(_qb64Path, _editor.FontSize);
-            settingsWindow.ShowDialog(_window); // Simplified to not need async/await for this pattern
-            
+            settingsWindow.ShowDialog(_window);
+
             if (settingsWindow.Result)
             {
-                 _qb64Path = settingsWindow.QB64Path;
-                 _editor.FontSize = settingsWindow.FontSize;
-                 SettingsManager.Settings.ComponentThemes["QB64Path"] = _qb64Path;
-                 SettingsManager.Save();
-            }
-        }
-        
+                _qb64Path = settingsWindow.QB64Path;
+                _editor.FontSize = settingsWindow.FontSize;
+                SettingsManager.Settings.ComponentThemes["QB64Path"] = _qb64Path;
+                SettingsManager.Save();
+            }
+        }
+
         private void ShowHelp()
         {
             if (_window == null) return;
@@ -497,12 +462,13 @@
             var aboutWindow = new Window
             {
                 Title = "About QBasic Retro IDE",
-                Width = 400, Height = 200,
-                Content = new TextBlock 
-                { 
+                Width = 400,
+                Height = 200,
+                Content = new TextBlock
+                {
                     Text = "QBasic Retro IDE Plugin\n\nPowered by QB64 Phoenix Edition\nhttps://github.com/QB64-Phoenix-Edition/QB64pe",
                     TextAlignment = TextAlignment.Center,
-                    VerticalAlignment = VerticalAlignment.Center 
+                    VerticalAlignment = VerticalAlignment.Center
                 }
             };
             aboutWindow.ShowDialog(_window);
@@ -529,12 +495,12 @@
                 var panel = new StackPanel { Margin = new Thickness(10), Spacing = 8 };
                 panel.Children.Add(new TextBlock { Text = prompt });
                 panel.Children.Add(_box);
-                
+
                 var ok = new Button { Content = "OK", IsDefault = true };
                 ok.Click += (_, _) => Close(_box.Text);
                 var cancel = new Button { Content = "Cancel", IsCancel = true };
                 cancel.Click += (_, _) => Close(null);
-                
+
                 var buttonPanel = new StackPanel { Orientation = Orientation.Horizontal, HorizontalAlignment = HorizontalAlignment.Right, Spacing = 5 };
                 buttonPanel.Children.Add(ok);
                 buttonPanel.Children.Add(cancel);
@@ -545,10 +511,6 @@
             }
         }
 
-<<<<<<< HEAD
-        public string QB64Path => _pathBox.Text ?? string.Empty;
-        public new double FontSize => double.TryParse(_fontSizeBox.Text, out var f) ? f : 14;
-=======
         private class IdeSettingsWindow : Window
         {
             private readonly TextBox _pathBox;
@@ -569,7 +531,7 @@
                 panel.Children.Add(new TextBlock { Text = "Font Size:" });
                 _fontSizeBox = new TextBox { Text = fontSize.ToString() };
                 panel.Children.Add(_fontSizeBox);
-                
+
                 var ok = new Button { Content = "Save", IsDefault = true };
                 ok.Click += (_, _) => { Result = true; Close(); };
                 var cancel = new Button { Content = "Cancel", IsCancel = true };
@@ -586,6 +548,5 @@
             public new double FontSize => double.TryParse(_fontSizeBox.Text, out var f) && f > 0 ? f : 14;
         }
         #endregion
->>>>>>> 7c3aabdd
     }
 }