--- conflicted
+++ resolved
@@ -3,6 +3,8 @@
 using Avalonia.Input;
 using Avalonia.Layout;
 using Avalonia.Media;
+using Avalonia.Platform.Storage;
+using Avalonia.Threading;
 using AvaloniaEdit;
 using AvaloniaEdit.Highlighting;
 using CliWrap;
@@ -11,414 +13,539 @@
 using System.IO;
 using System.Linq;
 using System.Threading.Tasks;
-using Avalonia.Platform.Storage;
-
-namespace Cycloside.Plugins.BuiltIn;
-
-public class QBasicRetroIDEPlugin : IPlugin
+
+namespace Cycloside.Plugins.BuiltIn
 {
-    private Window? _window;
-    private TextEditor? _editor;
-    private TreeView? _projectTree;
-    private TextBlock? _status;
-    private string _qb64Path = "qb64";
-    private string? _currentFile;
-    private string? _projectPath;
-
-    public string Name => "QBasic Retro IDE";
-    public string Description => "Edit and run .BAS files using QB64 Phoenix";
-    public Version Version => new(0,2,0);
-    public Widgets.IWidget? Widget => null;
-
-    public void Start()
+    public class QBasicRetroIDEPlugin : IPlugin
     {
-        _qb64Path = SettingsManager.Settings.ComponentThemes.TryGetValue("QB64Path", out var p) && !string.IsNullOrWhiteSpace(p)
-            ? p : "qb64";
-
-        _editor = new TextEditor
-        {
-            ShowLineNumbers = true,
-            SyntaxHighlighting = HighlightingManager.Instance.GetDefinition("VBNET") ?? HighlightingManager.Instance.GetDefinition("C#"),
-            Background = new SolidColorBrush(Color.FromRgb(0, 0, 128)),
-            Foreground = Brushes.Yellow,
-            FontFamily = new FontFamily("Consolas"),
-        };
-        _editor.TextArea.Caret.PositionChanged += (_, _) => UpdateStatus();
-        _editor.TextChanged += (_, _) => UpdateStatus();
-
-        _projectTree = new TreeView { Width = 180 };
-        _projectTree.DoubleTapped += async (_, __) =>
-        {
-            if (_projectTree.SelectedItem is TreeViewItem item && item.Tag is string path)
+        private Window? _window;
+        private TextEditor? _editor;
+        private TreeView? _projectTree;
+        private TextBlock? _status;
+        private string _qb64Path = "qb64";
+        private string? _currentFile;
+        private string? _projectPath;
+        private bool _isCompiling = false;
+
+        public string Name => "QBasic Retro IDE";
+        public string Description => "Edit and run .BAS files using QB64 Phoenix";
+        public Version Version => new Version(0, 3, 0); // Incremented for significant improvements
+        public Widgets.IWidget? Widget => null;
+
+        public void Start()
+        {
+            _qb64Path = SettingsManager.Settings.ComponentThemes.TryGetValue("QB64Path", out var p) && !string.IsNullOrWhiteSpace(p)
+                ? p
+                : "qb64";
+
+            _editor = new TextEditor
+            {
+                ShowLineNumbers = true,
+                SyntaxHighlighting = HighlightingManager.Instance.GetDefinition("VBNET") ?? HighlightingManager.Instance.GetDefinition("C#"),
+                Background = new SolidColorBrush(Color.FromRgb(0, 0, 128)),
+                Foreground = Brushes.White, // Changed to white for better contrast
+                FontFamily = new FontFamily("Consolas"),
+                FontSize = 14
+            };
+            _editor.TextArea.Caret.PositionChanged += (_, _) => UpdateStatus();
+            _editor.TextChanged += (_, _) => UpdateStatus(true); // Mark as modified
+
+            _projectTree = new TreeView { Width = 200, Margin = new Thickness(2) };
+            _projectTree.DoubleTapped += async (_, __) =>
+            {
+                if (_projectTree.SelectedItem is TreeViewItem { Tag: string path })
+                {
+                    await LoadFile(path);
+                }
+            };
+
+            _status = new TextBlock { Foreground = Brushes.White, Margin = new Thickness(5, 0), VerticalAlignment = VerticalAlignment.Center };
+
+            var menu = BuildMenu();
+            var statusBar = new DockPanel { Height = 24, Background = Brushes.DarkSlateBlue };
+            DockPanel.SetDock(statusBar, Dock.Bottom);
+            statusBar.Children.Add(_status);
+
+            var grid = new Grid();
+            grid.ColumnDefinitions.Add(new ColumnDefinition(GridLength.Auto));
+            grid.ColumnDefinitions.Add(new ColumnDefinition(GridLength.Star));
+            var splitter = new GridSplitter { Width = 2, Background = Brushes.DarkSlateBlue, HorizontalAlignment = HorizontalAlignment.Right };
+            grid.Children.Add(_projectTree);
+            grid.Children.Add(splitter);
+            grid.Children.Add(_editor);
+            Grid.SetColumn(_projectTree, 0);
+            Grid.SetColumn(splitter, 0);
+            Grid.SetColumn(_editor, 1);
+
+            var dock = new DockPanel();
+            DockPanel.SetDock(menu, Dock.Top);
+            dock.Children.Add(menu);
+            dock.Children.Add(statusBar);
+            dock.Children.Add(grid);
+
+            _window = new Window
+            {
+                Title = "QBasic Retro IDE",
+                WindowState = WindowState.Maximized,
+                Content = dock
+            };
+            
+            ThemeManager.ApplyFromSettings(_window, "Plugins");
+            WindowEffectsManager.Instance.ApplyConfiguredEffects(_window, nameof(QBasicRetroIDEPlugin));
+            _window.KeyDown += Window_KeyDown;
+            _window.Show();
+            UpdateStatus();
+        }
+
+        public void Stop()
+        {
+            _window?.Close();
+            _window = null;
+            _editor = null;
+            _projectTree = null;
+            _status = null;
+        }
+
+        #region UI Construction
+        private Menu BuildMenu()
+        {
+            var fileItems = new[]
+            {
+                new MenuItem { Header = "_New", InputGesture = new KeyGesture(Key.N, KeyModifiers.Control) },
+                new MenuItem { Header = "_Open...", InputGesture = new KeyGesture(Key.O, KeyModifiers.Control) },
+                new MenuItem { Header = "Open _Project..." },
+                new Separator(),
+                new MenuItem { Header = "_Save", InputGesture = new KeyGesture(Key.S, KeyModifiers.Control) },
+                new MenuItem { Header = "Save _As..." },
+                new Separator(),
+                new MenuItem { Header = "E_xit" }
+            };
+            fileItems[0].Click += async (s, e) => await NewFile();
+            fileItems[1].Click += async (s, e) => await OpenFile();
+            fileItems[2].Click += async (s, e) => await OpenProject();
+            fileItems[4].Click += async (s, e) => await SaveFile();
+            fileItems[5].Click += async (s, e) => await SaveFileAs();
+            fileItems[7].Click += (s, e) => _window?.Close();
+
+            var editItems = new[]
+            {
+                new MenuItem { Header = "_Undo" }, new MenuItem { Header = "_Redo" }, new Separator(),
+                new MenuItem { Header = "Cu_t" }, new MenuItem { Header = "_Copy" }, new MenuItem { Header = "_Paste" }
+            };
+            editItems[0].Click += (s, e) => _editor?.Undo();
+            editItems[1].Click += (s, e) => _editor?.Redo();
+            editItems[3].Click += (s, e) => _editor?.Cut();
+            editItems[4].Click += (s, e) => _editor?.Copy();
+            editItems[5].Click += (s, e) => _editor?.Paste();
+
+            var searchItems = new[] { new MenuItem { Header = "_Find..." }, new MenuItem { Header = "_Replace..." } };
+            searchItems[0].Click += async (s, e) => await Find();
+            searchItems[1].Click += async (s, e) => await Replace();
+
+            var runItems = new[]
+            {
+                new MenuItem { Header = "_Compile & Run", InputGesture = new KeyGesture(Key.F5) },
+                new MenuItem { Header = "Run _Executable" }
+            };
+            runItems[0].Click += async (s, e) => await CompileAndRun();
+            runItems[1].Click += async (s, e) => await RunExecutable();
+            
+            var settingsItem = new MenuItem { Header = "_Settings..." };
+            settingsItem.Click += (s, e) => OpenSettings();
+            
+            var helpItem = new MenuItem { Header = "_About" };
+            helpItem.Click += (s, e) => ShowHelp();
+
+            return new Menu
+            {
+                ItemsSource = new object[]
+                {
+                    new MenuItem { Header = "_File", ItemsSource = fileItems },
+                    new MenuItem { Header = "_Edit", ItemsSource = editItems },
+                    new MenuItem { Header = "_Search", ItemsSource = searchItems },
+                    new MenuItem { Header = "_Run", ItemsSource = runItems },
+                    new MenuItem { Header = "T_ools", ItemsSource = new [] { settingsItem } },
+                    new MenuItem { Header = "_Help", ItemsSource = new [] { helpItem } }
+                }
+            };
+        }
+        #endregion
+
+        #region File Operations
+        private async Task NewFile()
+        {
+            if (_editor == null) return;
+            // TODO: Add check for unsaved changes
+            _editor.Text = string.Empty;
+            _currentFile = null;
+            UpdateStatus();
+        }
+
+        private async Task OpenProject()
+        {
+            if (_window == null) return;
+            var result = await _window.StorageProvider.OpenFolderPickerAsync(new FolderPickerOpenOptions { Title = "Open QBasic Project Folder" });
+            var selectedFolder = result.FirstOrDefault();
+            if (selectedFolder != null && selectedFolder.TryGetLocalPath() is { } path)
+            {
+                _projectPath = path;
+                UpdateProjectTree();
+            }
+        }
+
+        private async Task OpenFile()
+        {
+            if (_window == null) return;
+            var result = await _window.StorageProvider.OpenFilePickerAsync(new FilePickerOpenOptions
+            {
+                Title = "Open BAS File",
+                FileTypeFilter = new[] { new FilePickerFileType("BAS Files") { Patterns = new[] { "*.bas" } } }
+            });
+
+            if (result.FirstOrDefault()?.TryGetLocalPath() is { } path)
+            {
                 await LoadFile(path);
-        };
-
-        _status = new TextBlock { Foreground = Brushes.White, Margin = new Thickness(4, 0) };
-
-        var menu = BuildMenu();
-
-        var statusBar = new DockPanel { Height = 24, Background = Brushes.Navy };
-        statusBar.Children.Add(_status);
-        DockPanel.SetDock(statusBar, Dock.Bottom);
-
-        var grid = new Grid();
-        grid.ColumnDefinitions.Add(new ColumnDefinition(GridLength.Auto));
-        grid.ColumnDefinitions.Add(new ColumnDefinition(GridLength.Star));
-        grid.Children.Add(_projectTree);
-        Grid.SetColumn(_projectTree, 0);
-        grid.Children.Add(_editor);
-        Grid.SetColumn(_editor, 1);
-
-        var dock = new DockPanel();
-        DockPanel.SetDock(menu, Dock.Top);
-        dock.Children.Add(menu);
-        dock.Children.Add(statusBar);
-        dock.Children.Add(grid);
-
-        _window = new Window
-        {
-            Title = "QBasic Retro IDE",
-            WindowState = WindowState.Maximized,
-            Content = dock
-        };
-        ThemeManager.ApplyFromSettings(_window, "Plugins");
-        WindowEffectsManager.Instance.ApplyConfiguredEffects(_window, nameof(QBasicRetroIDEPlugin));
-        _window.KeyDown += Window_KeyDown;
-        _window.Show();
-        UpdateStatus();
-    }
-
-    public void Stop()
-    {
-        _window?.Close();
-        _window = null;
-        _editor = null;
-    }
-
-    private Menu BuildMenu()
-    {
-        var newItem = new MenuItem { Header = "_New" };
-        newItem.Click += (_, _) => NewFile();
-        var openItem = new MenuItem { Header = "_Open" };
-        openItem.Click += async (_, _) => await OpenFile();
-        var saveItem = new MenuItem { Header = "_Save" };
-        saveItem.Click += async (_, _) => await SaveFile();
-        var saveAsItem = new MenuItem { Header = "Save _As" };
-        saveAsItem.Click += async (_, _) => await SaveFileAs();
-        var projectItem = new MenuItem { Header = "Open _Project" };
-        projectItem.Click += async (_, _) => await OpenProject();
-        var exitItem = new MenuItem { Header = "E_xit" };
-        exitItem.Click += (_, _) => _window?.Close();
-
-        var fileMenu = new MenuItem { Header = "_File", ItemsSource = new object[] { newItem, openItem, saveItem, saveAsItem, new Separator(), projectItem, new Separator(), exitItem } };
-
-        var undo = new MenuItem { Header = "_Undo" };
-        undo.Click += (_, _) => _editor?.Undo();
-        var redo = new MenuItem { Header = "_Redo" };
-        redo.Click += (_, _) => _editor?.Redo();
-        var cut = new MenuItem { Header = "Cu_t" };
-        cut.Click += (_, _) => _editor?.Cut();
-        var copy = new MenuItem { Header = "_Copy" };
-        copy.Click += (_, _) => _editor?.Copy();
-        var paste = new MenuItem { Header = "_Paste" };
-        paste.Click += (_, _) => _editor?.Paste();
-
-        var editMenu = new MenuItem { Header = "_Edit", ItemsSource = new object[] { undo, redo, new Separator(), cut, copy, paste } };
-
-        var find = new MenuItem { Header = "_Find" };
-        find.Click += async (_, _) => await Find();
-        var replace = new MenuItem { Header = "_Replace" };
-        replace.Click += async (_, _) => await Replace();
-
-        var searchMenu = new MenuItem { Header = "_Search", ItemsSource = new object[] { find, replace } };
-
-        var compile = new MenuItem { Header = "_Compile && Run" };
-        compile.Click += async (_, _) => await CompileRun();
-        var runExe = new MenuItem { Header = "_Run Executable" };
-        runExe.Click += async (_, _) => await RunExecutable();
-        var runMenu = new MenuItem { Header = "_Run", ItemsSource = new object[] { compile, runExe } };
-
-        var settings = new MenuItem { Header = "_Settings" };
-        settings.Click += (_, _) => OpenSettings();
-
-        var helpItem = new MenuItem { Header = "_Help" };
-        helpItem.Click += (_, _) => ShowHelp();
-        var helpMenu = new MenuItem { Header = "_Help", ItemsSource = new object[] { helpItem } };
-
-        return new Menu { ItemsSource = new object[] { fileMenu, editMenu, searchMenu, runMenu, settings, helpMenu } };
-    }
-
-    private async Task OpenProject()
-    {
-        if (_window == null) return;
-<<<<<<< HEAD
-        var folders = await _window.StorageProvider.OpenFolderPickerAsync(new FolderPickerOpenOptions());
-        var path = folders.Count > 0 ? folders[0].TryGetLocalPath() : null;
-=======
-        var dlg = new OpenFolderDialog();
-        var path = await dlg.ShowAsync(_window!);
->>>>>>> 345defb9
-        if (!string.IsNullOrWhiteSpace(path))
-        {
-            _projectPath = path;
-            UpdateProjectTree();
-        }
-    }
-
-    private void UpdateProjectTree()
-    {
-        if (_projectTree == null)
-            return;
-        if (string.IsNullOrWhiteSpace(_projectPath))
-        {
-            _projectTree.ItemsSource = null;
-            return;
-        }
-        var root = new TreeViewItem { Header = Path.GetFileName(_projectPath), IsExpanded = true };
-        var items = Directory.GetFiles(_projectPath, "*.bas").Select(f => new TreeViewItem { Header = Path.GetFileName(f), Tag = f }).ToList<object>();
-        root.ItemsSource = items;
-        _projectTree.ItemsSource = new[] { root };
-    }
-
-    private async Task LoadFile(string path)
-    {
-        if (_editor == null) return;
-        _currentFile = path;
-        _editor.Text = await File.ReadAllTextAsync(path);
-        UpdateStatus();
-    }
-
-    private async Task SaveFile()
-    {
-        if (_currentFile == null)
-        {
-            await SaveFileAs();
-            return;
-        }
-        if (_editor != null)
-            await File.WriteAllTextAsync(_currentFile, _editor.Text);
-    }
-
-    private async Task SaveFileAs()
-    {
-        if (_window == null) return;
-<<<<<<< HEAD
-        var file = await _window.StorageProvider.SaveFilePickerAsync(new FilePickerSaveOptions
-        {
-            FileTypeChoices = new[] { new FilePickerFileType("BAS") { Patterns = new[] { "*.bas" } } }
-        });
-        var path = file?.TryGetLocalPath();
-=======
-        var dlg = new SaveFileDialog();
-        dlg.Filters.Add(new FileDialogFilter { Name = "BAS", Extensions = { "bas" } });
-        var path = await dlg.ShowAsync(_window!);
->>>>>>> 345defb9
-        if (!string.IsNullOrWhiteSpace(path) && _editor != null)
-        {
-            _currentFile = path;
-            await File.WriteAllTextAsync(path, _editor.Text);
-            UpdateProjectTree();
-        }
-    }
-
-    private async Task CompileRun()
-    {
-        if (_window == null || _editor == null) return;
-        var source = _currentFile ?? Path.Combine(Path.GetTempPath(), $"{Guid.NewGuid()}.bas");
-        if (_currentFile == null)
-            await File.WriteAllTextAsync(source, _editor.Text);
-        try
-        {
-            await Cli.Wrap(_qb64Path).WithArguments($"\"{source}\"").WithValidation(CommandResultValidation.None).ExecuteAsync();
-            var exe = Path.ChangeExtension(source, OperatingSystem.IsWindows() ? "exe" : "");
-            if (File.Exists(exe))
-                await Cli.Wrap(exe).ExecuteAsync();
-        }
-        catch (Exception ex)
-        {
-            Logger.Log($"QB64 compile error: {ex.Message}");
-        }
-    }
-
-    private async Task RunExecutable()
-    {
-        if (_window == null) return;
-        var exe = _currentFile == null
-            ? null
-            : Path.ChangeExtension(_currentFile, OperatingSystem.IsWindows() ? "exe" : "");
-        if (exe != null && File.Exists(exe))
-        {
-            await Cli.Wrap(exe).ExecuteAsync();
-        }
-        else
-        {
-            await CompileRun();
-        }
-    }
-
-    private void NewFile()
-    {
-        if (_editor == null) return;
-        _editor.Text = string.Empty;
-        _currentFile = null;
-        UpdateStatus();
-    }
-
-    private async Task OpenFile()
-    {
-        if (_window == null) return;
-<<<<<<< HEAD
-        var files = await _window.StorageProvider.OpenFilePickerAsync(new FilePickerOpenOptions
-        {
-            FileTypeFilter = new[] { new FilePickerFileType("BAS") { Patterns = new[] { "*.bas" } } }
-        });
-        if (files.Count > 0 && files[0].TryGetLocalPath() is { } path)
-            await LoadFile(path);
-=======
-        var dlg = new OpenFileDialog();
-        dlg.Filters.Add(new FileDialogFilter { Name = "BAS", Extensions = { "bas" } });
-        var files = await dlg.ShowAsync(_window!);
-        if (files is { Length: > 0 })
-            await LoadFile(files[0]);
->>>>>>> 345defb9
-    }
-
-    private async Task Find()
-    {
-        if (_window == null || _editor == null) return;
-        var dlg = new InputWindow("Find", "Text to find:");
-        var text = await dlg.ShowDialog<string?>(_window);
-        if (!string.IsNullOrEmpty(text))
-        {
-            var index = _editor.Text.IndexOf(text, StringComparison.OrdinalIgnoreCase);
-            if (index >= 0)
-            {
-                _editor.SelectionStart = index;
-                _editor.SelectionLength = text.Length;
-                _editor.TextArea.Caret.Offset = index + text.Length;
-                _editor.TextArea.Caret.BringCaretToView();
-            }
-        }
-    }
-
-    private async Task Replace()
-    {
-        if (_window == null || _editor == null) return;
-        var findDlg = new InputWindow("Find", "Find:");
-        var find = await findDlg.ShowDialog<string?>(_window);
-        if (string.IsNullOrEmpty(find)) return;
-        var replaceDlg = new InputWindow("Replace", "Replace with:");
-        var repl = await replaceDlg.ShowDialog<string?>(_window);
-        if (repl == null) return;
-        _editor.Text = _editor.Text.Replace(find, repl, StringComparison.OrdinalIgnoreCase);
-    }
-
-    private void OpenSettings()
-    {
-        if (_window == null) return;
-        var win = new IdeSettingsWindow(_qb64Path, _editor?.FontSize ?? 14);
-        var res = win.ShowDialog<bool>(_window).Result;
-        if (res)
-        {
-            _qb64Path = win.QB64Path;
-            if (_editor != null) _editor.FontSize = win.FontSize;
-            SettingsManager.Settings.ComponentThemes["QB64Path"] = _qb64Path;
-            SettingsManager.Save();
-        }
-    }
-
-    private void ShowHelp()
-    {
-        if (_window != null)
-        {
-            Logger.Log("QB64 Phoenix Edition - https://github.com/QB64-Phoenix-Edition/QB64pe");
-        }
-    }
-
-    private void UpdateStatus()
-    {
-        if (_status == null || _editor == null) return;
-        var line = _editor.TextArea.Caret.Line;
-        var col = _editor.TextArea.Caret.Column;
-        var file = string.IsNullOrWhiteSpace(_currentFile) ? "Untitled" : Path.GetFileName(_currentFile);
-        var mode = "INS";
-        _status.Text = $"Ln {line} Col {col} - {file} [{mode}]";
-    }
-
-    private async void Window_KeyDown(object? sender, KeyEventArgs e)
-    {
-        if (e.Key == Key.F5)
-        {
-            await CompileRun();
-            e.Handled = true;
-        }
-        else if (e.Key == Key.O && e.KeyModifiers == KeyModifiers.Control)
-        {
-            await OpenFile();
-            e.Handled = true;
-        }
-        else if (e.Key == Key.S && e.KeyModifiers == KeyModifiers.Control)
-        {
-            await SaveFile();
-            e.Handled = true;
-        }
-        else if (e.Key == Key.N && e.KeyModifiers == KeyModifiers.Control)
-        {
-            NewFile();
-            e.Handled = true;
-        }
-    }
-
-    private class InputWindow : Window
-    {
-        private readonly TextBox _box = new();
-        public InputWindow(string title, string prompt)
-        {
-            Title = title;
-            Width = 300;
-            Height = 120;
-            var panel = new StackPanel { Margin = new Thickness(8) };
-            panel.Children.Add(new TextBlock { Text = prompt });
-            panel.Children.Add(_box);
-            var ok = new Button { Content = "OK", IsDefault = true };
-            ok.Click += (_, _) => Close(_box.Text);
-            var cancel = new Button { Content = "Cancel", IsCancel = true };
-            cancel.Click += (_, _) => Close(null);
-            var btns = new StackPanel { Orientation = Orientation.Horizontal, HorizontalAlignment = HorizontalAlignment.Right };
-            btns.Children.Add(ok);
-            btns.Children.Add(cancel);
-            panel.Children.Add(btns);
-            Content = panel;
-        }
-    }
-
-    private class IdeSettingsWindow : Window
-    {
-        private readonly TextBox _pathBox;
-        private readonly TextBox _fontSizeBox;
-        public IdeSettingsWindow(string path, double fontSize)
-        {
-            Title = "IDE Settings";
-            Width = 400;
-            Height = 150;
-            var panel = new StackPanel { Margin = new Thickness(8) };
-            panel.Children.Add(new TextBlock { Text = "QB64 Path:" });
-            _pathBox = new TextBox { Text = path };
-            panel.Children.Add(_pathBox);
-            panel.Children.Add(new TextBlock { Text = "Font Size:" });
-            _fontSizeBox = new TextBox { Text = fontSize.ToString() };
-            panel.Children.Add(_fontSizeBox);
-            var ok = new Button { Content = "OK", IsDefault = true };
-            ok.Click += (_, _) => Close(true);
-            var cancel = new Button { Content = "Cancel", IsCancel = true };
-            var btns = new StackPanel { Orientation = Orientation.Horizontal, HorizontalAlignment = HorizontalAlignment.Right };
-            btns.Children.Add(ok);
-            btns.Children.Add(cancel);
-            panel.Children.Add(btns);
-            Content = panel;
-        }
-
-        public string QB64Path => _pathBox.Text ?? string.Empty;
-        public new double FontSize => double.TryParse(_fontSizeBox.Text, out var f) ? f : 14;
+            }
+        }
+        
+        private async Task LoadFile(string path)
+        {
+            if (_editor == null) return;
+            try
+            {
+                SetStatus($"Loading {Path.GetFileName(path)}...");
+                _currentFile = path;
+                _editor.Text = await File.ReadAllTextAsync(path);
+                if(_window != null) _window.Title = $"QBasic Retro IDE - {Path.GetFileName(path)}";
+                UpdateStatus();
+            }
+            catch (Exception ex)
+            {
+                SetStatus($"Error loading file: {ex.Message}");
+            }
+        }
+
+        private async Task SaveFile()
+        {
+            if (string.IsNullOrEmpty(_currentFile))
+            {
+                await SaveFileAs();
+                return;
+            }
+            if (_editor == null) return;
+            
+            try
+            {
+                SetStatus($"Saving {_currentFile}...");
+                await File.WriteAllTextAsync(_currentFile, _editor.Text);
+                UpdateStatus(false); // No longer modified
+                SetStatus($"Saved successfully.");
+            }
+            catch(Exception ex)
+            {
+                SetStatus($"Error saving file: {ex.Message}");
+            }
+        }
+
+        private async Task SaveFileAs()
+        {
+            if (_window == null || _editor == null) return;
+            var result = await _window.StorageProvider.SaveFilePickerAsync(new FilePickerSaveOptions
+            {
+                Title = "Save BAS File As...",
+                FileTypeChoices = new[] { new FilePickerFileType("BAS Files") { Patterns = new[] { "*.bas" } } },
+                SuggestedFileName = Path.GetFileName(_currentFile) ?? "Untitled.bas"
+            });
+
+            if (result?.TryGetLocalPath() is { } path)
+            {
+                _currentFile = path;
+                if(_window != null) _window.Title = $"QBasic Retro IDE - {Path.GetFileName(path)}";
+                await SaveFile(); 
+                UpdateProjectTree();
+            }
+        }
+        
+        private void UpdateProjectTree()
+        {
+            if (_projectTree == null || string.IsNullOrWhiteSpace(_projectPath)) return;
+            
+            var rootNode = new TreeViewItem { Header = Path.GetFileName(_projectPath), IsExpanded = true };
+            try
+            {
+                var items = Directory.GetFiles(_projectPath, "*.bas")
+                    .Select(f => new TreeViewItem { Header = Path.GetFileName(f), Tag = f })
+                    .ToList<object>();
+                rootNode.ItemsSource = items;
+                _projectTree.ItemsSource = new[] { rootNode };
+            }
+            catch (Exception ex)
+            {
+                SetStatus($"Error reading project directory: {ex.Message}");
+            }
+        }
+        #endregion
+
+        #region Compilation and Running
+        private async Task CompileAndRun()
+        {
+            if (_isCompiling) return;
+            
+            _isCompiling = true;
+            SetStatus("Compiling...");
+
+            try
+            {
+                if (string.IsNullOrEmpty(_currentFile))
+                {
+                    await SaveFileAs(); // Force user to save first
+                    if (string.IsNullOrEmpty(_currentFile)) return; // User cancelled
+                }
+                else
+                {
+                    await SaveFile();
+                }
+
+                // Check again in case saving failed or was cancelled
+                if (string.IsNullOrEmpty(_currentFile)) return;
+
+                await Cli.Wrap(_qb64Path)
+                    .WithArguments($"\"{_currentFile}\"")
+                    .WithValidation(CommandResultValidation.None)
+                    .ExecuteAsync();
+                
+                SetStatus("Compilation finished. Running...");
+
+                var exePath = Path.ChangeExtension(_currentFile, OperatingSystem.IsWindows() ? "exe" : null);
+                if (!string.IsNullOrEmpty(exePath) && File.Exists(exePath))
+                {
+                    await Cli.Wrap(exePath).ExecuteAsync();
+                    SetStatus("Execution finished.");
+                }
+                else
+                {
+                     SetStatus("Compilation failed: Executable not found.");
+                }
+            }
+            catch (Exception ex)
+            {
+                SetStatus($"Error: {ex.Message}");
+                Logger.Log($"QB64 compile error: {ex.Message}");
+            }
+            finally
+            {
+                _isCompiling = false;
+                UpdateStatus();
+            }
+        }
+
+        private async Task RunExecutable()
+        {
+            if (string.IsNullOrEmpty(_currentFile))
+            {
+                SetStatus("No file is open to run its executable.");
+                return;
+            }
+            
+            var exePath = Path.ChangeExtension(_currentFile, OperatingSystem.IsWindows() ? "exe" : null);
+            if (!string.IsNullOrEmpty(exePath) && File.Exists(exePath))
+            {
+                SetStatus($"Running {Path.GetFileName(exePath)}...");
+                try
+                {
+                    await Cli.Wrap(exePath).ExecuteAsync();
+                    SetStatus("Execution finished.");
+                }
+                catch (Exception ex)
+                {
+                    SetStatus($"Error running executable: {ex.Message}");
+                }
+            }
+            else
+            {
+                SetStatus("Executable not found. Compile the file first (F5).");
+            }
+        }
+        #endregion
+
+        #region UI Logic and Event Handlers
+        private void UpdateStatus(bool modified = false)
+        {
+            if (_status == null || _editor == null || _isCompiling) return;
+            
+            var line = _editor.TextArea.Caret.Line;
+            var col = _editor.TextArea.Caret.Column;
+            var file = string.IsNullOrWhiteSpace(_currentFile) ? "Untitled" : Path.GetFileName(_currentFile);
+            var modIndicator = modified ? "*" : "";
+
+            _status.Text = $"Ln {line}, Col {col}  |  {file}{modIndicator}";
+        }
+        
+        private void SetStatus(string message)
+        {
+            if (_status == null) return;
+            // Use dispatcher to ensure UI update is on the correct thread
+            Dispatcher.UIThread.InvokeAsync(() => _status.Text = message);
+        }
+
+        private async void Window_KeyDown(object? sender, KeyEventArgs e)
+        {
+            // Use a try-catch block to prevent crashes from unhandled exceptions in async void
+            try
+            {
+                // Key gestures are now handled by the MenuItems, this is a fallback/override
+                if (e.Key == Key.F5)
+                {
+                    await CompileAndRun();
+                    e.Handled = true;
+                }
+            }
+            catch(Exception ex)
+            {
+                SetStatus($"Critical Error: {ex.Message}");
+            }
+        }
+        
+        private async Task Find()
+        {
+            if (_window == null || _editor == null) return;
+            var text = await ShowInputDialog("Find", "Text to find:");
+            if (!string.IsNullOrEmpty(text))
+            {
+                // This is a very basic find, a real implementation would be more complex
+                var index = _editor.Text.IndexOf(text, _editor.SelectionStart + _editor.SelectionLength, StringComparison.OrdinalIgnoreCase);
+                if (index == -1) index = _editor.Text.IndexOf(text, 0, StringComparison.OrdinalIgnoreCase); // Wrap around
+
+                if (index >= 0)
+                {
+                    _editor.Select(index, text.Length);
+                    _editor.TextArea.Caret.BringCaretToView();
+                }
+                else
+                {
+                    SetStatus("Text not found.");
+                }
+            }
+        }
+
+        private async Task Replace()
+        {
+             if (_window == null || _editor == null) return;
+             var findText = await ShowInputDialog("Replace", "Text to find:");
+             if (string.IsNullOrEmpty(findText)) return;
+             
+             var replaceText = await ShowInputDialog("Replace With", "Replace with:");
+             if (replaceText == null) return; // User cancelled
+             
+             _editor.Text = _editor.Text.Replace(findText, replaceText, StringComparison.OrdinalIgnoreCase);
+        }
+
+        private void OpenSettings()
+        {
+            if (_window == null || _editor == null) return;
+            var settingsWindow = new IdeSettingsWindow(_qb64Path, _editor.FontSize);
+            settingsWindow.ShowDialog(_window); // Simplified to not need async/await for this pattern
+            
+            if (settingsWindow.Result)
+            {
+                 _qb64Path = settingsWindow.QB64Path;
+                 _editor.FontSize = settingsWindow.FontSize;
+                 SettingsManager.Settings.ComponentThemes["QB64Path"] = _qb64Path;
+                 SettingsManager.Save();
+            }
+        }
+        
+        private void ShowHelp()
+        {
+            if (_window == null) return;
+            // A proper about window would be better here
+            var aboutWindow = new Window
+            {
+                Title = "About QBasic Retro IDE",
+                Width = 400, Height = 200,
+                Content = new TextBlock 
+                { 
+                    Text = "QBasic Retro IDE Plugin\n\nPowered by QB64 Phoenix Edition\nhttps://github.com/QB64-Phoenix-Edition/QB64pe",
+                    TextAlignment = TextAlignment.Center,
+                    VerticalAlignment = VerticalAlignment.Center 
+                }
+            };
+            aboutWindow.ShowDialog(_window);
+        }
+
+        private async Task<string?> ShowInputDialog(string title, string prompt)
+        {
+            var inputWindow = new InputWindow(title, prompt);
+            return await inputWindow.ShowDialog<string?>(_window);
+        }
+        #endregion
+
+        #region Helper Windows
+        private class InputWindow : Window
+        {
+            private readonly TextBox _box = new();
+            public InputWindow(string title, string prompt)
+            {
+                Title = title;
+                Width = 300;
+                SizeToContent = SizeToContent.Height;
+                WindowStartupLocation = WindowStartupLocation.CenterOwner;
+
+                var panel = new StackPanel { Margin = new Thickness(10), Spacing = 8 };
+                panel.Children.Add(new TextBlock { Text = prompt });
+                panel.Children.Add(_box);
+                
+                var ok = new Button { Content = "OK", IsDefault = true };
+                ok.Click += (_, _) => Close(_box.Text);
+                var cancel = new Button { Content = "Cancel", IsCancel = true };
+                cancel.Click += (_, _) => Close(null);
+                
+                var buttonPanel = new StackPanel { Orientation = Orientation.Horizontal, HorizontalAlignment = HorizontalAlignment.Right, Spacing = 5 };
+                buttonPanel.Children.Add(ok);
+                buttonPanel.Children.Add(cancel);
+                panel.Children.Add(buttonPanel);
+                Content = panel;
+
+                _box.AttachedToVisualTree += (s, e) => _box.Focus();
+            }
+        }
+
+        private class IdeSettingsWindow : Window
+        {
+            private readonly TextBox _pathBox;
+            private readonly TextBox _fontSizeBox;
+            public bool Result { get; private set; } = false;
+
+            public IdeSettingsWindow(string path, double fontSize)
+            {
+                Title = "IDE Settings";
+                Width = 400;
+                SizeToContent = SizeToContent.Height;
+                WindowStartupLocation = WindowStartupLocation.CenterOwner;
+
+                var panel = new StackPanel { Margin = new Thickness(10), Spacing = 5 };
+                panel.Children.Add(new TextBlock { Text = "QB64 Executable Path:" });
+                _pathBox = new TextBox { Text = path };
+                panel.Children.Add(_pathBox);
+                panel.Children.Add(new TextBlock { Text = "Font Size:" });
+                _fontSizeBox = new TextBox { Text = fontSize.ToString() };
+                panel.Children.Add(_fontSizeBox);
+                
+                var ok = new Button { Content = "Save", IsDefault = true };
+                ok.Click += (_, _) => { Result = true; Close(); };
+                var cancel = new Button { Content = "Cancel", IsCancel = true };
+                cancel.Click += (_, _) => Close();
+
+                var buttonPanel = new StackPanel { Orientation = Orientation.Horizontal, HorizontalAlignment = HorizontalAlignment.Right, Spacing = 5 };
+                buttonPanel.Children.Add(ok);
+                buttonPanel.Children.Add(cancel);
+                panel.Children.Add(buttonPanel);
+                Content = panel;
+            }
+
+            public string QB64Path => _pathBox.Text ?? "qb64";
+            public new double FontSize => double.TryParse(_fontSizeBox.Text, out var f) && f > 0 ? f : 14;
+        }
+        #endregion
     }
 }