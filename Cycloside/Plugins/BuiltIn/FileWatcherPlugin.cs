--- conflicted
+++ resolved
@@ -1,9 +1,6 @@
 using Avalonia.Controls;
 using Avalonia.Platform.Storage;
-<<<<<<< HEAD
-=======
 using Avalonia.Threading;
->>>>>>> 7c3aabdd
 using System;
 using System.IO;
 using System.Linq;
@@ -20,21 +17,14 @@
 
         public string Name => "File Watcher";
         public string Description => "Watch a folder for changes";
-        public Version Version => new Version(0, 2, 0); // Incremented version for improvements
+        public Version Version => new Version(0, 2, 0);
         public Widgets.IWidget? Widget => null;
 
-<<<<<<< HEAD
-    public void Start()
-    {
-        var selectButton = new Button { Content = "Select Folder" };
-        _log = new TextBox
-=======
         public void Start()
->>>>>>> 7c3aabdd
         {
             // --- Create UI Controls ---
-            _selectFolderButton = new Button 
-            { 
+            _selectFolderButton = new Button
+            {
                 Content = "Select Folder to Watch",
                 HorizontalAlignment = Avalonia.Layout.HorizontalAlignment.Center,
                 Margin = new Avalonia.Thickness(5)
@@ -45,10 +35,10 @@
             {
                 Content = "Clear Log",
                 HorizontalAlignment = Avalonia.Layout.HorizontalAlignment.Center,
-                Margin = new Avalonia.Thickness(5,0,5,5)
+                Margin = new Avalonia.Thickness(5, 0, 5, 5)
             };
-            clearLogButton.Click += (s, e) => { if(_log != null) _log.Text = string.Empty; };
-            
+            clearLogButton.Click += (s, e) => { if (_log != null) _log.Text = string.Empty; };
+
             var buttonPanel = new StackPanel { Orientation = Avalonia.Layout.Orientation.Horizontal, HorizontalAlignment = Avalonia.Layout.HorizontalAlignment.Center };
             buttonPanel.Children.Add(_selectFolderButton);
             buttonPanel.Children.Add(clearLogButton);
@@ -78,7 +68,7 @@
                 Content = mainPanel
             };
 
-            // Apply theming and effects (assuming these are valid managers in your project)
+            // Apply theming and effects
             ThemeManager.ApplyFromSettings(_window, "Plugins");
             WindowEffectsManager.Instance.ApplyConfiguredEffects(_window, nameof(FileWatcherPlugin));
             _window.Show();
@@ -90,13 +80,9 @@
         private async Task SelectAndWatchDirectoryAsync()
         {
             if (_window == null) return;
-<<<<<<< HEAD
-            var folders = await _window.StorageProvider.OpenFolderPickerAsync(new FolderPickerOpenOptions());
-            var path = folders.Count > 0 ? folders[0].TryGetLocalPath() : null;
-=======
 
             // Use the modern, recommended StorageProvider API to open a folder picker.
-            var result = await _window.StorageProvider.OpenFolderPickerAsync(new FolderPickerOpenOptions
+            var result = await _window.StorageProvider.OpenFolderPickerAsync(new FilePickerOpenOptions
             {
                 Title = "Select a folder to watch",
                 AllowMultiple = false
@@ -105,7 +91,6 @@
             var selectedFolder = result.FirstOrDefault();
             var path = selectedFolder?.TryGetLocalPath();
 
->>>>>>> 7c3aabdd
             if (!string.IsNullOrWhiteSpace(path))
             {
                 StartWatching(path);
@@ -138,7 +123,7 @@
                 _watcher.Error += (s, e) => Log($"[ERROR] Watcher error: {e.GetException().Message}");
 
                 Log($"Now watching: {path}");
-                if(_selectFolderButton != null) _selectFolderButton.Content = "Change Watched Folder";
+                if (_selectFolderButton != null) _selectFolderButton.Content = "Change Watched Folder";
             }
             catch (Exception ex)
             {
@@ -147,7 +132,7 @@
         }
 
         /// <summary>
-        /// **CRITICAL FIX:** Logs a message to the TextBox in a thread-safe way.
+        /// Logs a message to the TextBox in a thread-safe way.
         /// FileSystemWatcher events fire on background threads, so UI updates must be dispatched
         /// back to the UI thread to prevent the application from crashing.
         /// </summary>
@@ -156,7 +141,7 @@
             Dispatcher.UIThread.InvokeAsync(() =>
             {
                 if (_log == null) return;
-                
+
                 var timestamp = DateTime.Now.ToString("HH:mm:ss");
                 _log.Text += $"[{timestamp}] {msg}{Environment.NewLine}";
                 _log.CaretIndex = _log.Text.Length; // Auto-scroll to the end
