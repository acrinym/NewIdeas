using Avalonia.Controls;
<<<<<<< HEAD
using Avalonia.Layout;
=======
// Alias commonly used Avalonia control types to avoid ambiguity with WinForms
using AvaloniaListBox = Avalonia.Controls.ListBox;
using AvaloniaTextBox = Avalonia.Controls.TextBox;
using AvaloniaTextBlock = Avalonia.Controls.TextBlock;
using AvaloniaButton = Avalonia.Controls.Button;
using Avalonia.Layout;
using Avalonia.Threading;
>>>>>>> 312f32a1
using SharpHook;
using SharpHook.Native;
using System;
using System.Collections.Generic;
<<<<<<< HEAD
using System.Diagnostics;
using System.Threading.Tasks;
=======
using System.IO;
using System.Linq;
using System.Text.Json;
using Cycloside.Services;
#if WINDOWS
// Only needed for SendKeys on Windows; no other WinForms types should be referenced.
using System.Windows.Forms;
#endif

// Playback uses SendKeys on Windows. On Linux and macOS, SharpHook's
// EventSimulator is used to emulate key presses. These platforms may
// require additional permissions (e.g. accessibility or X11) for
// input simulation.
>>>>>>> 312f32a1

namespace Cycloside.Plugins.BuiltIn;

public class MacroPlugin : IPlugin
{
<<<<<<< HEAD
    private Window? _window;
    private Button? _recordButton;
    private Button? _playButton;
    private TextBlock? _status;
    private TaskPoolGlobalHook? _hook;
    private EventSimulator? _simulator;
    private readonly List<MacroEvent> _events = new();
    private Stopwatch? _timer;
=======
    private MacroWindow? _window;
    // Explicitly qualify Avalonia types to avoid conflicts with
    // Windows Forms global using directives when building for
    // net8.0-windows.
    // Use aliases for Avalonia controls to avoid clashes with WinForms when
    // targeting net8.0-windows. Keep a single set of fields using the alias
    // types so the declarations are platform agnostic.

    // Explicitly use the aliased Avalonia types defined above. The
    // fully-qualified versions were duplicated and caused CS0102 errors.

    private AvaloniaListBox? _macroList;
    private AvaloniaTextBox? _nameBox;
    private AvaloniaTextBox? _repeatBox;
    private AvaloniaTextBlock? _status;
    private AvaloniaButton? _playButton;
    private IGlobalHook? _hook;
    private readonly bool _isWindows = OperatingSystem.IsWindows();
    // Event simulator from SharpHook is used for cross-platform playback.
    // It falls back to Windows SendKeys when running on Windows.
    private readonly IEventSimulator _simulator = new EventSimulator();
    private readonly List<string> _recording = new();
>>>>>>> 312f32a1

    public string Name => "Macro Engine";
    public string Description => "Records keyboard macros (playback uses SendKeys on Windows and SharpHook elsewhere).";
    public Version Version => new(1,2,0);

    public Widgets.IWidget? Widget => null;
    public bool ForceDefaultTheme => false;

    public void Start()
    {
<<<<<<< HEAD
        _recordButton = new Button { Content = "Record" };
        _playButton = new Button { Content = "Play", IsEnabled = false };
        _status = new TextBlock { Text = "Idle", Margin = new Thickness(5) };

        _recordButton.Click += (_, _) => ToggleRecording();
        _playButton.Click += async (_, _) => await PlayAsync();

        var panel = new StackPanel { Spacing = 5, Margin = new Thickness(10) };
        panel.Children.Add(_recordButton);
        panel.Children.Add(_playButton);
        panel.Children.Add(_status);

        _window = new Window
        {
            Title = "Macro Engine",
            Width = 200,
            Height = 140,
            Content = panel
        };
        ThemeManager.ApplyFromSettings(_window, "Plugins");
=======
        BuildUi();
        RefreshList();
        if (!_isWindows)
        {
            SetStatus("Playback uses SharpHook and may need extra permissions.");
        }
    }

    private void BuildUi()
    {
        _window = new MacroWindow();
        _macroList = _window.FindControl<AvaloniaListBox>("MacroList");
        _nameBox = _window.FindControl<AvaloniaTextBox>("NameBox");
        _repeatBox = _window.FindControl<AvaloniaTextBox>("RepeatBox");
        _status = _window.FindControl<AvaloniaTextBlock>("StatusText");
        _playButton = _window.FindControl<AvaloniaButton>("PlayButton");

        _window.FindControl<AvaloniaButton>("RecordButton")?.AddHandler(AvaloniaButton.ClickEvent, (_, __) => StartRecording());
        _window.FindControl<AvaloniaButton>("StopButton")?.AddHandler(AvaloniaButton.ClickEvent, (_, __) => StopRecording());
        _playButton?.AddHandler(AvaloniaButton.ClickEvent, (_, __) => PlaySelected());
        _window.FindControl<AvaloniaButton>("SaveButton")?.AddHandler(AvaloniaButton.ClickEvent, (_, __) => { MacroManager.Save(); SetStatus("Saved"); });
        _window.FindControl<AvaloniaButton>("ReloadButton")?.AddHandler(AvaloniaButton.ClickEvent, (_, __) => { MacroManager.Reload(); RefreshList(); });
        _window.FindControl<AvaloniaButton>("DeleteButton")?.AddHandler(AvaloniaButton.ClickEvent, (_, __) => DeleteSelected());

>>>>>>> 312f32a1
        WindowEffectsManager.Instance.ApplyConfiguredEffects(_window, nameof(MacroPlugin));
        _window.Show();
    }

<<<<<<< HEAD
    private void ToggleRecording()
    {
        if (_hook != null)
        {
            StopRecording();
            return;
        }

        _events.Clear();
        _timer = Stopwatch.StartNew();
        _hook = new TaskPoolGlobalHook();
        _hook.KeyPressed += OnKeyPressed;
        _hook.KeyReleased += OnKeyReleased;
        _hook.RunAsync();
        _recordButton!.Content = "Stop";
        _playButton!.IsEnabled = false;
        if (_status != null) _status.Text = "Recording...";
=======
    private void StartRecording()
    {
        if (_hook != null) return;
        _recording.Clear();
        _hook = new TaskPoolGlobalHook();
        _hook.KeyPressed += OnKeyPressed;
        _hook.RunAsync();
        SetStatus("Recording...");
>>>>>>> 312f32a1
    }

    private void StopRecording()
    {
<<<<<<< HEAD
        _hook?.Dispose();
        _hook = null;
        _timer?.Stop();
        _recordButton!.Content = "Record";
        _playButton!.IsEnabled = _events.Count > 0;
        if (_status != null) _status.Text = $"Recorded {_events.Count} events";
=======
        if (_hook == null) return;
        _hook.Dispose();
        _hook = null;
        var name = _nameBox?.Text;
        if (!string.IsNullOrWhiteSpace(name))
        {
            MacroManager.Add(new Macro { Name = name!, Keys = _recording.ToList() });
            RefreshList();
            SetStatus($"Recorded {name}");
        }
        else
        {
            SetStatus("No name specified");
        }
>>>>>>> 312f32a1
    }

    private void OnKeyPressed(object? sender, KeyboardHookEventArgs e)
    {
<<<<<<< HEAD
        AddEvent(true, e.Data.KeyCode);
    }

    private void OnKeyReleased(object? sender, KeyboardHookEventArgs e)
    {
        AddEvent(false, e.Data.KeyCode);
    }

    private void AddEvent(bool press, KeyCode code)
    {
        if (_timer == null) return;
        var delay = (int)_timer.ElapsedMilliseconds;
        _timer.Restart();
        _events.Add(new MacroEvent { IsPress = press, Code = code, Delay = delay });
    }

    private async Task PlayAsync()
    {
        _simulator ??= new EventSimulator();
        if (_status != null) _status.Text = "Playing...";
        foreach (var ev in _events)
        {
            await Task.Delay(ev.Delay);
            if (ev.IsPress)
                _simulator.SimulateKeyPress(ev.Code);
            else
                _simulator.SimulateKeyRelease(ev.Code);
        }
        if (_status != null) _status.Text = "Done";
=======
        _recording.Add(e.Data.KeyCode.ToString());
    }

    private void PlaySelected()
    {
        if (_macroList?.SelectedIndex >= 0 && _macroList.SelectedIndex < MacroManager.Macros.Count)
        {
            var macro = MacroManager.Macros[_macroList.SelectedIndex];
            if (!int.TryParse(_repeatBox?.Text, out var repeat) || repeat < 1) repeat = 1;
            for (int r = 0; r < repeat; r++)
            {
                foreach (var key in macro.Keys)
                {
                    try
                    {
                        // Key playback is only supported on Windows via SendKeys.
                        if (_isWindows)
                        {
#if WINDOWS
                            // Windows uses SendKeys for playback.
                            SendKeys.SendWait(key);
#endif
                        }
                        else if (Enum.TryParse<KeyCode>(key, out var code))
                        {
                            // Other platforms rely on SharpHook's event simulator.
                            _simulator.SimulateKeyPress(code);
                            _simulator.SimulateKeyRelease(code);
                        }
                        else
                        {
                            Logger.Log($"Unknown key code: {key}");
                        }
                    }
                    catch (Exception ex)
                    {
                        Logger.Log($"Macro playback error: {ex.Message}");
                    }
                }
            }
            SetStatus($"Played '{macro.Name}' {repeat}x");
        }
    }

    private void DeleteSelected()
    {
        if (_macroList?.SelectedIndex >= 0 && _macroList.SelectedIndex < MacroManager.Macros.Count)
        {
            var macro = MacroManager.Macros[_macroList.SelectedIndex];
            MacroManager.Remove(macro);
            RefreshList();
            SetStatus($"Deleted {macro.Name}");
        }
    }

    private void RefreshList()
    {
        if (_macroList != null)
        {
            _macroList.ItemsSource = MacroManager.Macros.Select(m => m.Name).ToList();
        }
    }

    private void SetStatus(string msg)
    {
        Dispatcher.UIThread.InvokeAsync(() => { if (_status != null) _status.Text = msg; });
>>>>>>> 312f32a1
    }

    public void Stop()
    {
        _hook?.Dispose();
<<<<<<< HEAD
        _window?.Close();
        _hook = null;
        _window = null;
        _recordButton = null;
        _playButton = null;
        _simulator = null;
        _timer = null;
        _events.Clear();
    }

    private class MacroEvent
    {
        public bool IsPress { get; set; }
        public KeyCode Code { get; set; }
        public int Delay { get; set; }
=======
        _hook = null;
        _window?.Close();
        _window = null;
>>>>>>> 312f32a1
    }
}<|MERGE_RESOLUTION|>--- conflicted
+++ resolved
@@ -1,113 +1,91 @@
 using Avalonia.Controls;
-<<<<<<< HEAD
 using Avalonia.Layout;
-=======
+using Avalonia.Threading;
+using SharpHook;
+using SharpHook.Native;
+using System;
+using System.Collections.Generic;
+using System.Diagnostics;
+using System.Linq;
+using System.Threading.Tasks;
+using Cycloside.Services;
+
 // Alias commonly used Avalonia control types to avoid ambiguity with WinForms
 using AvaloniaListBox = Avalonia.Controls.ListBox;
 using AvaloniaTextBox = Avalonia.Controls.TextBox;
 using AvaloniaTextBlock = Avalonia.Controls.TextBlock;
 using AvaloniaButton = Avalonia.Controls.Button;
-using Avalonia.Layout;
-using Avalonia.Threading;
->>>>>>> 312f32a1
-using SharpHook;
-using SharpHook.Native;
-using System;
-using System.Collections.Generic;
-<<<<<<< HEAD
-using System.Diagnostics;
-using System.Threading.Tasks;
-=======
-using System.IO;
-using System.Linq;
-using System.Text.Json;
-using Cycloside.Services;
+
 #if WINDOWS
 // Only needed for SendKeys on Windows; no other WinForms types should be referenced.
 using System.Windows.Forms;
 #endif
 
-// Playback uses SendKeys on Windows. On Linux and macOS, SharpHook's
-// EventSimulator is used to emulate key presses. These platforms may
-// require additional permissions (e.g. accessibility or X11) for
-// input simulation.
->>>>>>> 312f32a1
-
 namespace Cycloside.Plugins.BuiltIn;
 
+/// <summary>
+/// A plugin that records and plays back keyboard macros with accurate timing.
+/// Combines a rich UI for managing multiple macros with a high-fidelity recording engine.
+/// </summary>
 public class MacroPlugin : IPlugin
 {
-<<<<<<< HEAD
-    private Window? _window;
-    private Button? _recordButton;
-    private Button? _playButton;
-    private TextBlock? _status;
-    private TaskPoolGlobalHook? _hook;
-    private EventSimulator? _simulator;
-    private readonly List<MacroEvent> _events = new();
-    private Stopwatch? _timer;
-=======
+    // --- UI and State Fields ---
     private MacroWindow? _window;
-    // Explicitly qualify Avalonia types to avoid conflicts with
-    // Windows Forms global using directives when building for
-    // net8.0-windows.
-    // Use aliases for Avalonia controls to avoid clashes with WinForms when
-    // targeting net8.0-windows. Keep a single set of fields using the alias
-    // types so the declarations are platform agnostic.
-
-    // Explicitly use the aliased Avalonia types defined above. The
-    // fully-qualified versions were duplicated and caused CS0102 errors.
-
     private AvaloniaListBox? _macroList;
     private AvaloniaTextBox? _nameBox;
     private AvaloniaTextBox? _repeatBox;
     private AvaloniaTextBlock? _status;
     private AvaloniaButton? _playButton;
+    private AvaloniaButton? _recordButton;
+    private AvaloniaButton? _stopButton;
+
+    // --- Hooking and Simulation Fields ---
     private IGlobalHook? _hook;
+    private readonly IEventSimulator _simulator = new EventSimulator();
     private readonly bool _isWindows = OperatingSystem.IsWindows();
-    // Event simulator from SharpHook is used for cross-platform playback.
-    // It falls back to Windows SendKeys when running on Windows.
-    private readonly IEventSimulator _simulator = new EventSimulator();
-    private readonly List<string> _recording = new();
->>>>>>> 312f32a1
-
+    
+    // --- Recording Data Fields (from the more accurate implementation) ---
+    private readonly List<MacroEvent> _events = new();
+    private Stopwatch? _timer;
+
+    // --- IPlugin Properties ---
     public string Name => "Macro Engine";
-    public string Description => "Records keyboard macros (playback uses SendKeys on Windows and SharpHook elsewhere).";
-    public Version Version => new(1,2,0);
-
+    public string Description => "Records and plays back keyboard macros with accurate timing.";
+    public Version Version => new(2, 0, 0); // Version bumped due to significant merge
     public Widgets.IWidget? Widget => null;
     public bool ForceDefaultTheme => false;
 
+    /// <summary>
+    /// A private class to hold the data for a single recorded keyboard event.
+    /// </summary>
+    private class MacroEvent
+    {
+        public bool IsPress { get; set; }
+        public KeyCode Code { get; set; }
+        public int Delay { get; set; } // Delay in milliseconds since the previous event
+    }
+
     public void Start()
     {
-<<<<<<< HEAD
-        _recordButton = new Button { Content = "Record" };
-        _playButton = new Button { Content = "Play", IsEnabled = false };
-        _status = new TextBlock { Text = "Idle", Margin = new Thickness(5) };
-
-        _recordButton.Click += (_, _) => ToggleRecording();
-        _playButton.Click += async (_, _) => await PlayAsync();
-
-        var panel = new StackPanel { Spacing = 5, Margin = new Thickness(10) };
-        panel.Children.Add(_recordButton);
-        panel.Children.Add(_playButton);
-        panel.Children.Add(_status);
-
-        _window = new Window
-        {
-            Title = "Macro Engine",
-            Width = 200,
-            Height = 140,
-            Content = panel
-        };
-        ThemeManager.ApplyFromSettings(_window, "Plugins");
-=======
+        // This logic is from the feature-rich 'main' branch.
         BuildUi();
         RefreshList();
         if (!_isWindows)
         {
             SetStatus("Playback uses SharpHook and may need extra permissions.");
         }
+    }
+
+    public void Stop()
+    {
+        // Combined cleanup from both branches.
+        _hook?.Dispose();
+        _hook = null;
+        _timer?.Stop();
+        _timer = null;
+        _window?.Close();
+        _window = null;
+        _events.Clear();
     }
 
     private void BuildUi()
@@ -118,27 +96,26 @@
         _repeatBox = _window.FindControl<AvaloniaTextBox>("RepeatBox");
         _status = _window.FindControl<AvaloniaTextBlock>("StatusText");
         _playButton = _window.FindControl<AvaloniaButton>("PlayButton");
-
-        _window.FindControl<AvaloniaButton>("RecordButton")?.AddHandler(AvaloniaButton.ClickEvent, (_, __) => StartRecording());
-        _window.FindControl<AvaloniaButton>("StopButton")?.AddHandler(AvaloniaButton.ClickEvent, (_, __) => StopRecording());
-        _playButton?.AddHandler(AvaloniaButton.ClickEvent, (_, __) => PlaySelected());
-        _window.FindControl<AvaloniaButton>("SaveButton")?.AddHandler(AvaloniaButton.ClickEvent, (_, __) => { MacroManager.Save(); SetStatus("Saved"); });
-        _window.FindControl<AvaloniaButton>("ReloadButton")?.AddHandler(AvaloniaButton.ClickEvent, (_, __) => { MacroManager.Reload(); RefreshList(); });
-        _window.FindControl<AvaloniaButton>("DeleteButton")?.AddHandler(AvaloniaButton.ClickEvent, (_, __) => DeleteSelected());
-
->>>>>>> 312f32a1
+        _recordButton = _window.FindControl<AvaloniaButton>("RecordButton");
+        _stopButton = _window.FindControl<AvaloniaButton>("StopButton");
+
+        _recordButton?.AddHandler(Button.ClickEvent, (_, __) => StartRecording());
+        _stopButton?.AddHandler(Button.ClickEvent, (_, __) => StopRecording());
+        _playButton?.AddHandler(Button.ClickEvent, (_, __) => PlaySelected());
+        _window.FindControl<AvaloniaButton>("SaveButton")?.AddHandler(Button.ClickEvent, (_, __) => { MacroManager.Save(); SetStatus("Saved"); });
+        _window.FindControl<AvaloniaButton>("ReloadButton")?.AddHandler(Button.ClickEvent, (_, __) => { MacroManager.Reload(); RefreshList(); });
+        _window.FindControl<AvaloniaButton>("DeleteButton")?.AddHandler(Button.ClickEvent, (_, __) => DeleteSelected());
+
         WindowEffectsManager.Instance.ApplyConfiguredEffects(_window, nameof(MacroPlugin));
         _window.Show();
     }
 
-<<<<<<< HEAD
-    private void ToggleRecording()
-    {
-        if (_hook != null)
-        {
-            StopRecording();
-            return;
-        }
+    #region Recording Logic (Merged)
+
+    private void StartRecording()
+    {
+        // Combined logic: Check if already recording, then clear old events and start the timer/hook.
+        if (_hook != null) return;
 
         _events.Clear();
         _timer = Stopwatch.StartNew();
@@ -146,58 +123,40 @@
         _hook.KeyPressed += OnKeyPressed;
         _hook.KeyReleased += OnKeyReleased;
         _hook.RunAsync();
-        _recordButton!.Content = "Stop";
-        _playButton!.IsEnabled = false;
-        if (_status != null) _status.Text = "Recording...";
-=======
-    private void StartRecording()
-    {
-        if (_hook != null) return;
-        _recording.Clear();
-        _hook = new TaskPoolGlobalHook();
-        _hook.KeyPressed += OnKeyPressed;
-        _hook.RunAsync();
+
         SetStatus("Recording...");
->>>>>>> 312f32a1
+        if(_recordButton != null) _recordButton.IsEnabled = false;
+        if(_stopButton != null) _stopButton.IsEnabled = true;
     }
 
     private void StopRecording()
     {
-<<<<<<< HEAD
-        _hook?.Dispose();
+        // Combined logic: Stop the hook/timer, then save the recorded events to the MacroManager.
+        if (_hook == null) return;
+
+        _hook.Dispose();
         _hook = null;
         _timer?.Stop();
-        _recordButton!.Content = "Record";
-        _playButton!.IsEnabled = _events.Count > 0;
-        if (_status != null) _status.Text = $"Recorded {_events.Count} events";
-=======
-        if (_hook == null) return;
-        _hook.Dispose();
-        _hook = null;
+
         var name = _nameBox?.Text;
-        if (!string.IsNullOrWhiteSpace(name))
-        {
-            MacroManager.Add(new Macro { Name = name!, Keys = _recording.ToList() });
+        if (!string.IsNullOrWhiteSpace(name) && _events.Any())
+        {
+            // This assumes the Macro class in MacroManager is adapted to store List<MacroEvent>
+            MacroManager.Add(new Macro { Name = name!, Events = _events.ToList() });
             RefreshList();
-            SetStatus($"Recorded {name}");
+            SetStatus($"Recorded '{name}' with {_events.Count} events.");
         }
         else
         {
-            SetStatus("No name specified");
-        }
->>>>>>> 312f32a1
-    }
-
-    private void OnKeyPressed(object? sender, KeyboardHookEventArgs e)
-    {
-<<<<<<< HEAD
-        AddEvent(true, e.Data.KeyCode);
-    }
-
-    private void OnKeyReleased(object? sender, KeyboardHookEventArgs e)
-    {
-        AddEvent(false, e.Data.KeyCode);
-    }
+            SetStatus("Recording stopped. No name provided or no events recorded.");
+        }
+        
+        if(_recordButton != null) _recordButton.IsEnabled = true;
+        if(_stopButton != null) _stopButton.IsEnabled = false;
+    }
+
+    private void OnKeyPressed(object? sender, KeyboardHookEventArgs e) => AddEvent(true, e.Data.KeyCode);
+    private void OnKeyReleased(object? sender, KeyboardHookEventArgs e) => AddEvent(false, e.Data.KeyCode);
 
     private void AddEvent(bool press, KeyCode code)
     {
@@ -207,69 +166,71 @@
         _events.Add(new MacroEvent { IsPress = press, Code = code, Delay = delay });
     }
 
-    private async Task PlayAsync()
-    {
-        _simulator ??= new EventSimulator();
-        if (_status != null) _status.Text = "Playing...";
-        foreach (var ev in _events)
-        {
-            await Task.Delay(ev.Delay);
+    #endregion
+
+    #region Playback Logic (Merged)
+
+    private async void PlaySelected()
+    {
+        if (_macroList?.SelectedItem is not string selectedName)
+        {
+            SetStatus("No macro selected.");
+            return;
+        }
+
+        var macro = MacroManager.Macros.FirstOrDefault(m => m.Name == selectedName);
+        if (macro == null)
+        {
+            SetStatus($"Error: Could not find macro '{selectedName}'.");
+            return;
+        }
+
+        if (!int.TryParse(_repeatBox?.Text, out var repeat) || repeat < 1)
+        {
+            repeat = 1;
+        }
+
+        if (_playButton != null) _playButton.IsEnabled = false;
+        SetStatus($"Playing '{macro.Name}' {repeat}x...");
+
+        for (int i = 0; i < repeat; i++)
+        {
+            await PlayAsync(macro);
+        }
+
+        SetStatus($"Finished playing '{macro.Name}'.");
+        if (_playButton != null) _playButton.IsEnabled = true;
+    }
+
+    private async Task PlayAsync(Macro macro)
+    {
+        // This high-fidelity playback logic is from the 'codex' branch.
+        foreach (var ev in macro.Events)
+        {
+            if (ev.Delay > 0)
+            {
+                await Task.Delay(ev.Delay);
+            }
+
+            // SharpHook's simulator is cross-platform and more reliable than SendKeys.
             if (ev.IsPress)
                 _simulator.SimulateKeyPress(ev.Code);
             else
                 _simulator.SimulateKeyRelease(ev.Code);
         }
-        if (_status != null) _status.Text = "Done";
-=======
-        _recording.Add(e.Data.KeyCode.ToString());
-    }
-
-    private void PlaySelected()
-    {
-        if (_macroList?.SelectedIndex >= 0 && _macroList.SelectedIndex < MacroManager.Macros.Count)
-        {
-            var macro = MacroManager.Macros[_macroList.SelectedIndex];
-            if (!int.TryParse(_repeatBox?.Text, out var repeat) || repeat < 1) repeat = 1;
-            for (int r = 0; r < repeat; r++)
-            {
-                foreach (var key in macro.Keys)
-                {
-                    try
-                    {
-                        // Key playback is only supported on Windows via SendKeys.
-                        if (_isWindows)
-                        {
-#if WINDOWS
-                            // Windows uses SendKeys for playback.
-                            SendKeys.SendWait(key);
-#endif
-                        }
-                        else if (Enum.TryParse<KeyCode>(key, out var code))
-                        {
-                            // Other platforms rely on SharpHook's event simulator.
-                            _simulator.SimulateKeyPress(code);
-                            _simulator.SimulateKeyRelease(code);
-                        }
-                        else
-                        {
-                            Logger.Log($"Unknown key code: {key}");
-                        }
-                    }
-                    catch (Exception ex)
-                    {
-                        Logger.Log($"Macro playback error: {ex.Message}");
-                    }
-                }
-            }
-            SetStatus($"Played '{macro.Name}' {repeat}x");
-        }
-    }
+    }
+
+    #endregion
+
+    #region UI Helpers (from main)
 
     private void DeleteSelected()
     {
-        if (_macroList?.SelectedIndex >= 0 && _macroList.SelectedIndex < MacroManager.Macros.Count)
-        {
-            var macro = MacroManager.Macros[_macroList.SelectedIndex];
+        if (_macroList?.SelectedItem is not string selectedName) return;
+        
+        var macro = MacroManager.Macros.FirstOrDefault(m => m.Name == selectedName);
+        if (macro != null)
+        {
             MacroManager.Remove(macro);
             RefreshList();
             SetStatus($"Deleted {macro.Name}");
@@ -280,39 +241,26 @@
     {
         if (_macroList != null)
         {
+            // This assumes MacroManager.Macros is available and holds the macro objects.
             _macroList.ItemsSource = MacroManager.Macros.Select(m => m.Name).ToList();
         }
     }
 
     private void SetStatus(string msg)
     {
+        // Use the dispatcher to ensure UI updates happen on the UI thread.
         Dispatcher.UIThread.InvokeAsync(() => { if (_status != null) _status.Text = msg; });
->>>>>>> 312f32a1
-    }
-
-    public void Stop()
-    {
-        _hook?.Dispose();
-<<<<<<< HEAD
-        _window?.Close();
-        _hook = null;
-        _window = null;
-        _recordButton = null;
-        _playButton = null;
-        _simulator = null;
-        _timer = null;
-        _events.Clear();
-    }
-
-    private class MacroEvent
-    {
-        public bool IsPress { get; set; }
-        public KeyCode Code { get; set; }
-        public int Delay { get; set; }
-=======
-        _hook = null;
-        _window?.Close();
-        _window = null;
->>>>>>> 312f32a1
-    }
-}+    }
+
+    #endregion
+}
+
+// NOTE: This assumes a `Macro` class and a static `MacroManager` exist elsewhere,
+// and that the `Macro` class has been updated to hold a `List<MacroEvent>`:
+/*
+public class Macro
+{
+    public string Name { get; set; }
+    public List<MacroPlugin.MacroEvent> Events { get; set; }
+}
+*/