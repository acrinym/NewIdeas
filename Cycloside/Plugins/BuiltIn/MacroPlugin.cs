using Avalonia.Controls;
using Avalonia.Layout;
using Avalonia.Threading;
using SharpHook;
using SharpHook.Native;
using System;
using System.Collections.Generic;
using System.IO;
using System.Linq;
using System.Text.Json;
using Cycloside.Services;

// Playback uses SendKeys on Windows. On Linux and macOS, SharpHook's
// EventSimulator is used to emulate key presses. These platforms may
// require additional permissions (e.g. accessibility or X11) for
// input simulation.

namespace Cycloside.Plugins.BuiltIn;

public class MacroPlugin : IPlugin
{
    private Window? _window;
    private ListBox? _macroList;
    private TextBox? _nameBox;
    private TextBox? _repeatBox;
    private TextBlock? _status;
    private Button? _playButton;
    private IGlobalHook? _hook;
    private readonly bool _isWindows = OperatingSystem.IsWindows();
    // Event simulator from SharpHook is used for cross-platform playback.
    // It falls back to Windows SendKeys when running on Windows.
    private readonly IEventSimulator _simulator = new EventSimulator();
    private readonly List<string> _recording = new();

    public string Name => "Macro Engine";
    public string Description => "Records keyboard macros (playback uses SendKeys on Windows and SharpHook elsewhere).";
    public Version Version => new(1,2,0);

    public Widgets.IWidget? Widget => null;
    public bool ForceDefaultTheme => false;

    public void Start()
    {
        BuildUi();
        RefreshList();
        if (!_isWindows)
        {
            SetStatus("Playback uses SharpHook and may need extra permissions.");
        }
    }

    private void BuildUi()
    {
        _macroList = new ListBox { Height = 150 };
        _nameBox = new TextBox { Watermark = "Macro Name" };
        _repeatBox = new TextBox { Text = "1", Width = 40 };
        _status = new TextBlock { Text = "Ready", Margin = new Thickness(5) };

        var recordBtn = new Button { Content = "Record" };
        recordBtn.Click += (_, __) => StartRecording();
        var stopBtn = new Button { Content = "Stop" };
        stopBtn.Click += (_, __) => StopRecording();
        _playButton = new Button { Content = "Play" };
        _playButton.Click += (_, __) => PlaySelected();
        var saveBtn = new Button { Content = "Save" };
        saveBtn.Click += (_, __) => { MacroManager.Save(); SetStatus("Saved"); };
        var loadBtn = new Button { Content = "Reload" };
        loadBtn.Click += (_, __) => { MacroManager.Reload(); RefreshList(); };
        var delBtn = new Button { Content = "Delete" };
        delBtn.Click += (_, __) => DeleteSelected();

        var buttonPanel = new StackPanel { Orientation = Orientation.Horizontal, Spacing = 5 };
        buttonPanel.Children.Add(recordBtn);
        buttonPanel.Children.Add(stopBtn);
        buttonPanel.Children.Add(_playButton);
        buttonPanel.Children.Add(saveBtn);
        buttonPanel.Children.Add(loadBtn);
        buttonPanel.Children.Add(delBtn);

        var main = new StackPanel { Margin = new Thickness(5) };
        main.Children.Add(_macroList);
        main.Children.Add(_nameBox);

        var repeatRow = new StackPanel { Orientation = Orientation.Horizontal, Spacing = 5 };
        repeatRow.Children.Add(new TextBlock { Text = "Repeat" });
        repeatRow.Children.Add(_repeatBox);
        main.Children.Add(repeatRow);

        main.Children.Add(buttonPanel);
        main.Children.Add(_status);

        _window = new Window
        {
            Title = "Macro Engine",
            Width = 400,
            Height = 350,
            Content = main
        };

        WindowEffectsManager.Instance.ApplyConfiguredEffects(_window, nameof(MacroPlugin));
        _window.Show();
    }

    private void StartRecording()
    {
        if (_hook != null) return;
        _recording.Clear();
        _hook = new TaskPoolGlobalHook();
        _hook.KeyPressed += OnKeyPressed;
        _hook.RunAsync();
        SetStatus("Recording...");
    }

    private void StopRecording()
    {
        if (_hook == null) return;
        _hook.Dispose();
        _hook = null;
        var name = _nameBox?.Text;
        if (!string.IsNullOrWhiteSpace(name))
        {
            MacroManager.Add(new Macro { Name = name!, Keys = _recording.ToList() });
            RefreshList();
            SetStatus($"Recorded {name}");
        }
        else
        {
            SetStatus("No name specified");
        }
    }

    private void OnKeyPressed(object? sender, KeyboardHookEventArgs e)
    {
        _recording.Add(e.Data.KeyCode.ToString());
    }

    private void PlaySelected()
    {
        if (_macroList?.SelectedIndex >= 0 && _macroList.SelectedIndex < MacroManager.Macros.Count)
        {
            var macro = MacroManager.Macros[_macroList.SelectedIndex];
            if (!int.TryParse(_repeatBox?.Text, out var repeat) || repeat < 1) repeat = 1;
            for (int r = 0; r < repeat; r++)
            {
                foreach (var key in macro.Keys)
                {
                    try
                    {
<<<<<<< HEAD
                        // Key playback is only supported on Windows via SendKeys.
                        if (OperatingSystem.IsWindows())
=======
                        if (_isWindows)
                        {
                            // Windows uses SendKeys for playback.
                            System.Windows.Forms.SendKeys.SendWait(key);
                        }
                        else if (Enum.TryParse<KeyCode>(key, out var code))
                        {
                            // Other platforms rely on SharpHook's event simulator.
                            _simulator.SimulateKeyPress(code);
                            _simulator.SimulateKeyRelease(code);
                        }
                        else
>>>>>>> 4d07e975
                        {
                            Logger.Log($"Unknown key code: {key}");
                        }
                    }
                    catch (Exception ex)
                    {
                        Logger.Log($"Macro playback error: {ex.Message}");
                    }
                }
            }
            SetStatus($"Played '{macro.Name}' {repeat}x");
        }
    }

    private void DeleteSelected()
    {
        if (_macroList?.SelectedIndex >= 0 && _macroList.SelectedIndex < MacroManager.Macros.Count)
        {
            var macro = MacroManager.Macros[_macroList.SelectedIndex];
            MacroManager.Remove(macro);
            RefreshList();
            SetStatus($"Deleted {macro.Name}");
        }
    }

    private void RefreshList()
    {
        if (_macroList != null)
        {
            _macroList.ItemsSource = MacroManager.Macros.Select(m => m.Name).ToList();
        }
    }

    private void SetStatus(string msg)
    {
        Dispatcher.UIThread.InvokeAsync(() => { if (_status != null) _status.Text = msg; });
    }

    public void Stop()
    {
        _hook?.Dispose();
        _hook = null;
        _window?.Close();
        _window = null;
    }
}<|MERGE_RESOLUTION|>--- conflicted
+++ resolved
@@ -146,10 +146,8 @@
                 {
                     try
                     {
-<<<<<<< HEAD
                         // Key playback is only supported on Windows via SendKeys.
                         if (OperatingSystem.IsWindows())
-=======
                         if (_isWindows)
                         {
                             // Windows uses SendKeys for playback.
@@ -162,7 +160,6 @@
                             _simulator.SimulateKeyRelease(code);
                         }
                         else
->>>>>>> 4d07e975
                         {
                             Logger.Log($"Unknown key code: {key}");
                         }
