using Avalonia.Controls;
using Avalonia.Layout;
using Avalonia.Threading;
using SharpHook;
using SharpHook.Native;
using System;
using System.Collections.Generic;
using System.IO;
using System.Linq;
using System.Text.Json;

namespace Cycloside.Plugins.BuiltIn;

public class MacroPlugin : IPlugin
{
    private Window? _window;
    private ListBox? _macroList;
    private TextBox? _nameBox;
    private TextBox? _repeatBox;
    private TextBlock? _status;
    private Button? _playButton;
    private IGlobalHook? _hook;
    private readonly bool _isWindows = OperatingSystem.IsWindows();
    private readonly List<string> _recording = new();

    public string Name => "Macro Engine";
    public string Description => "Records keyboard macros (playback Windows-only).";
    public Version Version => new(1,1,0);

    public Widgets.IWidget? Widget => null;

    public void Start()
    {
        BuildUi();
        RefreshList();
        if (!_isWindows)
        {
            _playButton!.IsEnabled = false;
            SetStatus("Macro playback is only available on Windows.");
        }
    }

    private void BuildUi()
    {
        _macroList = new ListBox { Height = 150 };
        _nameBox = new TextBox { Watermark = "Macro Name" };
        _repeatBox = new TextBox { Text = "1", Width = 40 };
        _status = new TextBlock { Text = "Ready", Margin = new Thickness(5) };

        var recordBtn = new Button { Content = "Record" };
        recordBtn.Click += (_, __) => StartRecording();
        var stopBtn = new Button { Content = "Stop" };
        stopBtn.Click += (_, __) => StopRecording();
        _playButton = new Button { Content = "Play" };
        _playButton.Click += (_, __) => PlaySelected();
        var saveBtn = new Button { Content = "Save" };
        saveBtn.Click += (_, __) => { MacroManager.Save(); SetStatus("Saved"); };
        var loadBtn = new Button { Content = "Reload" };
        loadBtn.Click += (_, __) => { MacroManager.Reload(); RefreshList(); };
        var delBtn = new Button { Content = "Delete" };
        delBtn.Click += (_, __) => DeleteSelected();

        var buttonPanel = new StackPanel { Orientation = Orientation.Horizontal, Spacing = 5 };
        buttonPanel.Children.Add(recordBtn);
        buttonPanel.Children.Add(stopBtn);
        buttonPanel.Children.Add(_playButton);
        buttonPanel.Children.Add(saveBtn);
        buttonPanel.Children.Add(loadBtn);
        buttonPanel.Children.Add(delBtn);

        var main = new StackPanel { Margin = new Thickness(5) };
        main.Children.Add(_macroList);
        main.Children.Add(_nameBox);

        var repeatRow = new StackPanel { Orientation = Orientation.Horizontal, Spacing = 5 };
        repeatRow.Children.Add(new TextBlock { Text = "Repeat" });
        repeatRow.Children.Add(_repeatBox);
        main.Children.Add(repeatRow);

        main.Children.Add(buttonPanel);
        main.Children.Add(_status);

        _window = new Window
        {
            Title = "Macro Engine",
            Width = 400,
            Height = 350,
            Content = main
        };

        ThemeManager.ApplyFromSettings(_window, "Plugins");
        WindowEffectsManager.Instance.ApplyConfiguredEffects(_window, nameof(MacroPlugin));
        _window.Show();
    }

    private void StartRecording()
    {
        if (_hook != null) return;
        _recording.Clear();
        _hook = new TaskPoolGlobalHook();
        _hook.KeyPressed += OnKeyPressed;
        _hook.RunAsync();
        SetStatus("Recording...");
    }

    private void StopRecording()
    {
        if (_hook == null) return;
        _hook.Dispose();
        _hook = null;
        var name = _nameBox?.Text;
        if (!string.IsNullOrWhiteSpace(name))
        {
            MacroManager.Add(new Macro { Name = name!, Keys = _recording.ToList() });
            RefreshList();
            SetStatus($"Recorded {name}");
        }
        else
        {
            SetStatus("No name specified");
        }
    }

    private void OnKeyPressed(object? sender, KeyboardHookEventArgs e)
    {
        _recording.Add(e.Data.KeyCode.ToString());
    }

    private void PlaySelected()
    {
        if (!_isWindows)
        {
            SetStatus("Playback not supported on this OS.");
            return;
        }

        if (_macroList?.SelectedIndex >= 0 && _macroList.SelectedIndex < MacroManager.Macros.Count)
        {
            var macro = MacroManager.Macros[_macroList.SelectedIndex];
            if (!int.TryParse(_repeatBox?.Text, out var repeat) || repeat < 1) repeat = 1;
            for (int r = 0; r < repeat; r++)
            {
                foreach (var key in macro.Keys)
                {
                    try
                    {
<<<<<<< HEAD
                        System.Windows.Forms.SendKeys.SendWait(key);
=======
                        // Key playback is only supported on Windows via SendKeys.
                        if (OperatingSystem.IsWindows())
                        {
                            var type = Type.GetType("System.Windows.Forms.SendKeys, System.Windows.Forms");
                            type?.GetMethod("SendWait")?.Invoke(null, new object?[] { key });
                            // Placeholder for SendKeys.SendWait(key)
                        }
>>>>>>> 602046e9
                    }
                    catch (Exception ex)
                    {
                        Logger.Log($"Macro playback error: {ex.Message}");
                    }
                }
            }
            SetStatus($"Played '{macro.Name}' {repeat}x");
        }
    }

    private void DeleteSelected()
    {
        if (_macroList?.SelectedIndex >= 0 && _macroList.SelectedIndex < MacroManager.Macros.Count)
        {
            var macro = MacroManager.Macros[_macroList.SelectedIndex];
            MacroManager.Remove(macro);
            RefreshList();
            SetStatus($"Deleted {macro.Name}");
        }
    }

    private void RefreshList()
    {
        if (_macroList != null)
        {
            _macroList.ItemsSource = MacroManager.Macros.Select(m => m.Name).ToList();
        }
    }

    private void SetStatus(string msg)
    {
        Dispatcher.UIThread.InvokeAsync(() => { if (_status != null) _status.Text = msg; });
    }

    public void Stop()
    {
        _hook?.Dispose();
        _hook = null;
        _window?.Close();
        _window = null;
    }
}<|MERGE_RESOLUTION|>--- conflicted
+++ resolved
@@ -144,9 +144,7 @@
                 {
                     try
                     {
-<<<<<<< HEAD
                         System.Windows.Forms.SendKeys.SendWait(key);
-=======
                         // Key playback is only supported on Windows via SendKeys.
                         if (OperatingSystem.IsWindows())
                         {
@@ -154,7 +152,6 @@
                             type?.GetMethod("SendWait")?.Invoke(null, new object?[] { key });
                             // Placeholder for SendKeys.SendWait(key)
                         }
->>>>>>> 602046e9
                     }
                     catch (Exception ex)
                     {
