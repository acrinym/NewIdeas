using Avalonia.Controls;
using Avalonia.Layout;
using Avalonia.Threading;
using SharpHook;
using SharpHook.Native;
using System;
using System.Collections.Generic;
using System.IO;
using System.Linq;
using System.Text.Json;

namespace Cycloside.Plugins.BuiltIn;

public class MacroPlugin : IPlugin
{
    private Window? _window;
    private ListBox? _macroList;
    private TextBox? _nameBox;
    private TextBox? _repeatBox;
    private TextBlock? _status;
    private IGlobalHook? _hook;
    private readonly List<string> _recording = new();

    public string Name => "Macro Engine";
    public string Description => "Records and plays simple keyboard macros.";
    public Version Version => new(1,1,0);

    public Widgets.IWidget? Widget => null;

    public void Start()
    {
        BuildUi();
        RefreshList();
    }

    private void BuildUi()
    {
        _macroList = new ListBox { Height = 150 };
        _nameBox = new TextBox { Watermark = "Macro Name" };
        _repeatBox = new TextBox { Text = "1", Width = 40 };
        _status = new TextBlock { Text = "Ready", Margin = new Thickness(5) };

        var recordBtn = new Button { Content = "Record" };
        recordBtn.Click += (_, __) => StartRecording();
        var stopBtn = new Button { Content = "Stop" };
        stopBtn.Click += (_, __) => StopRecording();
        var playBtn = new Button { Content = "Play" };
        playBtn.Click += (_, __) => PlaySelected();
        var saveBtn = new Button { Content = "Save" };
        saveBtn.Click += (_, __) => { MacroManager.Save(); SetStatus("Saved"); };
        var loadBtn = new Button { Content = "Reload" };
        loadBtn.Click += (_, __) => { MacroManager.Reload(); RefreshList(); };
        var delBtn = new Button { Content = "Delete" };
        delBtn.Click += (_, __) => DeleteSelected();

        var buttonPanel = new StackPanel { Orientation = Orientation.Horizontal, Spacing = 5 };
        buttonPanel.Children.Add(recordBtn);
        buttonPanel.Children.Add(stopBtn);
        buttonPanel.Children.Add(playBtn);
        buttonPanel.Children.Add(saveBtn);
        buttonPanel.Children.Add(loadBtn);
        buttonPanel.Children.Add(delBtn);

        var main = new StackPanel { Margin = new Thickness(5) };
        main.Children.Add(_macroList);
        main.Children.Add(_nameBox);

        var repeatRow = new StackPanel { Orientation = Orientation.Horizontal, Spacing = 5 };
        repeatRow.Children.Add(new TextBlock { Text = "Repeat" });
        repeatRow.Children.Add(_repeatBox);
        main.Children.Add(repeatRow);

        main.Children.Add(buttonPanel);
        main.Children.Add(_status);

        _window = new Window
        {
            Title = "Macro Engine",
            Width = 400,
            Height = 350,
            Content = main
        };

        ThemeManager.ApplyFromSettings(_window, "Plugins");
        WindowEffectsManager.Instance.ApplyConfiguredEffects(_window, nameof(MacroPlugin));
        _window.Show();
    }

    private void StartRecording()
    {
        if (_hook != null) return;
        _recording.Clear();
        _hook = new TaskPoolGlobalHook();
        _hook.KeyPressed += OnKeyPressed;
        _hook.RunAsync();
        SetStatus("Recording...");
    }

    private void StopRecording()
    {
        if (_hook == null) return;
        _hook.Dispose();
        _hook = null;
        var name = _nameBox?.Text;
        if (!string.IsNullOrWhiteSpace(name))
        {
            MacroManager.Add(new Macro { Name = name!, Keys = _recording.ToList() });
            RefreshList();
            SetStatus($"Recorded {name}");
        }
        else
        {
            SetStatus("No name specified");
        }
    }

    private void OnKeyPressed(object? sender, KeyboardHookEventArgs e)
    {
        _recording.Add(e.Data.KeyCode.ToString());
    }

    private void PlaySelected()
    {
        if (_macroList?.SelectedIndex >= 0 && _macroList.SelectedIndex < MacroManager.Macros.Count)
        {
            var macro = MacroManager.Macros[_macroList.SelectedIndex];
            if (!int.TryParse(_repeatBox?.Text, out var repeat) || repeat < 1) repeat = 1;
            for (int r = 0; r < repeat; r++)
            {
                foreach (var key in macro.Keys)
                {
                    try
                    {
                        // Key playback is only supported on Windows via SendKeys.
                        if (OperatingSystem.IsWindows())
                        {
<<<<<<< HEAD
                            var type = Type.GetType("System.Windows.Forms.SendKeys, System.Windows.Forms");
                            type?.GetMethod("SendWait")?.Invoke(null, new object?[] { key });
=======
                            // Placeholder for SendKeys.SendWait(key)
>>>>>>> cfadfbb2
                        }
                    }
                    catch (Exception ex)
                    {
                        Logger.Log($"Macro playback error: {ex.Message}");
                    }
                }
            }
            SetStatus($"Played '{macro.Name}' {repeat}x");
        }
    }

    private void DeleteSelected()
    {
        if (_macroList?.SelectedIndex >= 0 && _macroList.SelectedIndex < MacroManager.Macros.Count)
        {
            var macro = MacroManager.Macros[_macroList.SelectedIndex];
            MacroManager.Remove(macro);
            RefreshList();
            SetStatus($"Deleted {macro.Name}");
        }
    }

    private void RefreshList()
    {
        if (_macroList != null)
        {
            _macroList.ItemsSource = MacroManager.Macros.Select(m => m.Name).ToList();
        }
    }

    private void SetStatus(string msg)
    {
        Dispatcher.UIThread.InvokeAsync(() => { if (_status != null) _status.Text = msg; });
    }

    public void Stop()
    {
        _hook?.Dispose();
        _hook = null;
        _window?.Close();
        _window = null;
    }
}<|MERGE_RESOLUTION|>--- conflicted
+++ resolved
@@ -134,12 +134,9 @@
                         // Key playback is only supported on Windows via SendKeys.
                         if (OperatingSystem.IsWindows())
                         {
-<<<<<<< HEAD
                             var type = Type.GetType("System.Windows.Forms.SendKeys, System.Windows.Forms");
                             type?.GetMethod("SendWait")?.Invoke(null, new object?[] { key });
-=======
                             // Placeholder for SendKeys.SendWait(key)
->>>>>>> cfadfbb2
                         }
                     }
                     catch (Exception ex)
