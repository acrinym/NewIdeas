--- conflicted
+++ resolved
@@ -35,11 +35,10 @@
     // Use aliases for Avalonia controls to avoid clashes with WinForms when
     // targeting net8.0-windows. Keep a single set of fields using the alias
     // types so the declarations are platform agnostic.
-<<<<<<< HEAD
-=======
+
     // Explicitly use the aliased Avalonia types defined above. The
     // fully-qualified versions were duplicated and caused CS0102 errors.
->>>>>>> 82f48482
+
     private AvaloniaListBox? _macroList;
     private AvaloniaTextBox? _nameBox;
     private AvaloniaTextBox? _repeatBox;
