--- conflicted
+++ resolved
@@ -21,11 +21,7 @@
         {
             AcceptsReturn = true,
             AcceptsTab = true,
-<<<<<<< HEAD
-            FontFamily = FontFamily.Default,
-=======
             FontFamily = new FontFamily("monospace"),
->>>>>>> 0701781c
             HorizontalAlignment = Avalonia.Layout.HorizontalAlignment.Stretch,
             VerticalAlignment = Avalonia.Layout.VerticalAlignment.Stretch
         };
