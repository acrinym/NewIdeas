using Avalonia;
using Avalonia.Controls.ApplicationLifetimes;
using Avalonia.Platform.Storage;
using Avalonia.Threading;
using CommunityToolkit.Mvvm.ComponentModel;
using CommunityToolkit.Mvvm.Input;
using NAudio.Wave;
using System;
using System.Collections.Generic;
using System.IO;
using System.Linq;
using System.Threading.Tasks;

namespace Cycloside.Plugins.BuiltIn
{
    public partial class MP3PlayerPlugin : ObservableObject, IPlugin, IDisposable
    {
        // --- Fields ---
        private readonly List<string> _playlist = new();
        private readonly DispatcherTimer _progressTimer;
        private int _currentIndex = -1;
        private IWavePlayer? _wavePlayer;
        private AudioFileReader? _audioReader;

        // --- IPlugin Properties ---
        public string Name => "MP3 Player";
        public string Description => "Play MP3 files with a simple playlist.";
        public Version Version => new(1, 3, 0); // Incremented for optimization and features
        public Widgets.IWidget? Widget => new Widgets.BuiltIn.Mp3Widget(this);
        public bool ForceDefaultTheme => false;

        // --- Observable Properties for UI Binding ---
        [ObservableProperty]
        [NotifyCanExecuteChangedFor(nameof(PlayCommand))]
        [NotifyCanExecuteChangedFor(nameof(PauseCommand))]
        [NotifyCanExecuteChangedFor(nameof(StopCommand))]
        [NotifyCanExecuteChangedFor(nameof(NextCommand))]
        [NotifyCanExecuteChangedFor(nameof(PreviousCommand))]
        private string? _currentTrackName;

        [ObservableProperty]
        [NotifyPropertyChangedFor(nameof(IsStopped))]
        private bool _isPlaying;

        public bool IsStopped => !IsPlaying;

        [ObservableProperty]
        private TimeSpan _currentTime;

        [ObservableProperty]
        private TimeSpan _totalTime;

        public MP3PlayerPlugin()
        {
            // Set up a timer to update the current time property for UI progress bars.
            _progressTimer = new DispatcherTimer(TimeSpan.FromMilliseconds(250), DispatcherPriority.Normal, OnTimerTick);
            _progressTimer.Stop();
        }

<<<<<<< HEAD
        void IPlugin.Stop()
=======
        // --- IPlugin Lifecycle & Disposal ---
        void IPlugin.Stop() => Dispose();

        public void Dispose()
>>>>>>> 555ba879
        {
            _progressTimer.Stop();
            CleanupPlayback();
            GC.SuppressFinalize(this);
        }

        // --- Commands for UI Binding ---

        [RelayCommand]
        private async Task OpenFilesAsync()
        {
            if (Application.Current?.ApplicationLifetime is not IClassicDesktopStyleApplicationLifetime desktop || desktop.MainWindow is null) return;

            var openResult = await desktop.MainWindow.StorageProvider.OpenFilePickerAsync(new FilePickerOpenOptions
            {
                Title = "Select MP3 Files",
                AllowMultiple = true,
                FileTypeFilter = new[] { new FilePickerFileType("MP3 Files") { Patterns = new[] { "*.mp3" } } }
            });

            if (openResult is null) return;
            
            // Use OfType<string>() for a cleaner way to filter and cast non-null paths.
            var validFiles = openResult.Select(f => f.TryGetLocalPath()).OfType<string>().ToList();

            if (validFiles.Any())
            {
                LoadFiles(validFiles);
                Play();
            }
        }

        [RelayCommand(CanExecute = nameof(CanPlay))]
        private void Play()
        {
            if (_wavePlayer is null && _currentIndex != -1)
            {
                if (!InitializeReader(_playlist[_currentIndex]))
                {
                    Next(); // Failed to open, try the next file
                    return;
                }
            }
            
            _wavePlayer?.Play();
            IsPlaying = true;
            _progressTimer.Start();
        }

        [RelayCommand(CanExecute = nameof(IsPlaying))]
        private void Pause()
        {
            _wavePlayer?.Pause();
            IsPlaying = false;
            _progressTimer.Stop();
        }

        [RelayCommand(CanExecute = nameof(IsPlaying))]
        private void Stop() => CleanupPlayback();

        [RelayCommand(CanExecute = nameof(HasNext))]
        private void Next() => SkipToTrack(_currentIndex + 1);

        [RelayCommand(CanExecute = nameof(HasPrevious))]
        private void Previous() => SkipToTrack(_currentIndex - 1);

        [RelayCommand]
        private void Seek(TimeSpan position)
        {
            if (_audioReader is not null)
            {
                _audioReader.CurrentTime = position;
                CurrentTime = _audioReader.CurrentTime; // Update property immediately
            }
        }

        // --- Command CanExecute Conditions ---
        private bool CanPlay() => !IsPlaying && _playlist.Any();
        private bool HasNext() => _currentIndex < _playlist.Count - 1;
        private bool HasPrevious() => _currentIndex > 0;

        // --- Private Helper Methods ---

        private void LoadFiles(IEnumerable<string> files)
        {
            CleanupPlayback();
            _playlist.Clear();
            _playlist.AddRange(files.Where(File.Exists));
            _currentIndex = _playlist.Any() ? 0 : -1;
            UpdateCurrentTrackInfo();
        }

        private void SkipToTrack(int index)
        {
            if (index < 0 || index >= _playlist.Count) return;
            var wasPlaying = IsPlaying;
            CleanupPlayback();
            _currentIndex = index;
            UpdateCurrentTrackInfo();
            if (wasPlaying) Play();
        }

        private bool InitializeReader(string filePath)
        {
            try
            {
                _audioReader = new AudioFileReader(filePath);
                _wavePlayer = new WaveOutEvent();
                _wavePlayer.Init(_audioReader);
                _wavePlayer.PlaybackStopped += OnPlaybackStopped;
                
                TotalTime = _audioReader.TotalTime;
                CurrentTime = TimeSpan.Zero;
                return true;
            }
            catch (Exception ex)
            {
                Console.WriteLine($"[ERROR] Could not open audio file '{filePath}': {ex.Message}");
                CleanupPlayback();
                return false;
            }
        }

        private void OnPlaybackStopped(object? sender, StoppedEventArgs e)
        {
            // The IsPlaying flag is now set by Play/Pause/Stop commands.
            // This handler is only for auto-advancing to the next track.
            bool finishedNaturally = _audioReader is not null && Math.Abs(_audioReader.Position - _audioReader.Length) < 1000;

            if (finishedNaturally)
            {
                if (HasNext())
                {
                    Next();
                    Play();
                }
                else
                {
                    CleanupPlayback(); // Last song finished
                }
            }
        }

        private void UpdateCurrentTrackInfo()
        {
            CurrentTrackName = _currentIndex != -1 ? Path.GetFileNameWithoutExtension(_playlist[_currentIndex]) : "No track loaded";
        }

        private void OnTimerTick(object? sender, EventArgs e)
        {
            if (_audioReader is not null && IsPlaying)
            {
                CurrentTime = _audioReader.CurrentTime;
            }
        }

        private void CleanupPlayback()
        {
            _progressTimer.Stop();
            if (_wavePlayer is not null)
            {
                _wavePlayer.PlaybackStopped -= OnPlaybackStopped;
                _wavePlayer.Stop();
                _wavePlayer.Dispose();
                _wavePlayer = null;
            }
            if (_audioReader is not null)
            {
                _audioReader.Dispose();
                _audioReader = null;
            }

            IsPlaying = false;
            CurrentTime = TimeSpan.Zero;
            TotalTime = TimeSpan.Zero;
        }

        // --- Property Change Handlers ---
        partial void OnIsPlayingChanged(bool value)
        {
            // When IsPlaying changes, re-evaluate the CanExecute status of our commands.
            PlayCommand.NotifyCanExecuteChanged();
            PauseCommand.NotifyCanExecuteChanged();
            StopCommand.NotifyCanExecuteChanged();
        }
    }
}<|MERGE_RESOLUTION|>--- conflicted
+++ resolved
@@ -6,7 +6,7 @@
 using CommunityToolkit.Mvvm.Input;
 using NAudio.Wave;
 using System;
-using System.Collections.Generic;
+using System.Collections.ObjectModel; // Switched to ObservableCollection
 using System.IO;
 using System.Linq;
 using System.Threading.Tasks;
@@ -16,32 +16,28 @@
     public partial class MP3PlayerPlugin : ObservableObject, IPlugin, IDisposable
     {
         // --- Fields ---
-        private readonly List<string> _playlist = new();
         private readonly DispatcherTimer _progressTimer;
         private int _currentIndex = -1;
         private IWavePlayer? _wavePlayer;
         private AudioFileReader? _audioReader;
+        private float _volumeBeforeMute;
 
         // --- IPlugin Properties ---
         public string Name => "MP3 Player";
         public string Description => "Play MP3 files with a simple playlist.";
-        public Version Version => new(1, 3, 0); // Incremented for optimization and features
+        public Version Version => new(1, 4, 0); // Incremented for new features
         public Widgets.IWidget? Widget => new Widgets.BuiltIn.Mp3Widget(this);
         public bool ForceDefaultTheme => false;
 
-        // --- Observable Properties for UI Binding ---
-        [ObservableProperty]
-        [NotifyCanExecuteChangedFor(nameof(PlayCommand))]
-        [NotifyCanExecuteChangedFor(nameof(PauseCommand))]
-        [NotifyCanExecuteChangedFor(nameof(StopCommand))]
-        [NotifyCanExecuteChangedFor(nameof(NextCommand))]
-        [NotifyCanExecuteChangedFor(nameof(PreviousCommand))]
+        // --- Public Properties & Collections for UI Binding ---
+        public ObservableCollection<string> Playlist { get; } = new();
+
+        [ObservableProperty]
         private string? _currentTrackName;
 
         [ObservableProperty]
         [NotifyPropertyChangedFor(nameof(IsStopped))]
         private bool _isPlaying;
-
         public bool IsStopped => !IsPlaying;
 
         [ObservableProperty]
@@ -50,21 +46,25 @@
         [ObservableProperty]
         private TimeSpan _totalTime;
 
+        [ObservableProperty]
+        private string? _errorMessage;
+        
+        [ObservableProperty]
+        [NotifyCanExecuteChangedFor(nameof(ToggleMuteCommand))]
+        private float _volume = 1.0f; // Default to 100% volume
+
+        [ObservableProperty]
+        private bool _isMuted;
+
         public MP3PlayerPlugin()
         {
-            // Set up a timer to update the current time property for UI progress bars.
-            _progressTimer = new DispatcherTimer(TimeSpan.FromMilliseconds(250), DispatcherPriority.Normal, OnTimerTick);
-            _progressTimer.Stop();
-        }
-
-<<<<<<< HEAD
-        void IPlugin.Stop()
-=======
+            _progressTimer = new DispatcherTimer(TimeSpan.FromMilliseconds(250), DispatcherPriority.Background, OnTimerTick) { IsEnabled = false };
+        }
+
         // --- IPlugin Lifecycle & Disposal ---
         void IPlugin.Stop() => Dispose();
 
         public void Dispose()
->>>>>>> 555ba879
         {
             _progressTimer.Stop();
             CleanupPlayback();
@@ -72,9 +72,8 @@
         }
 
         // --- Commands for UI Binding ---
-
         [RelayCommand]
-        private async Task OpenFilesAsync()
+        private async Task AddFiles()
         {
             if (Application.Current?.ApplicationLifetime is not IClassicDesktopStyleApplicationLifetime desktop || desktop.MainWindow is null) return;
 
@@ -86,13 +85,18 @@
             });
 
             if (openResult is null) return;
-            
-            // Use OfType<string>() for a cleaner way to filter and cast non-null paths.
-            var validFiles = openResult.Select(f => f.TryGetLocalPath()).OfType<string>().ToList();
-
-            if (validFiles.Any())
-            {
-                LoadFiles(validFiles);
+
+            var validFiles = openResult.Select(f => f.TryGetLocalPath()).OfType<string>();
+            foreach (var file in validFiles.Where(File.Exists))
+            {
+                if (!Playlist.Contains(file)) Playlist.Add(file);
+            }
+
+            // If nothing was playing and we added songs, start playing the first new one.
+            if (!IsPlaying && Playlist.Any())
+            {
+                _currentIndex = 0;
+                UpdateCurrentTrackInfo();
                 Play();
             }
         }
@@ -102,25 +106,17 @@
         {
             if (_wavePlayer is null && _currentIndex != -1)
             {
-                if (!InitializeReader(_playlist[_currentIndex]))
+                if (!InitializeReader(Playlist[_currentIndex]))
                 {
-                    Next(); // Failed to open, try the next file
+                    Next();
                     return;
                 }
             }
-            
             _wavePlayer?.Play();
-            IsPlaying = true;
-            _progressTimer.Start();
         }
 
         [RelayCommand(CanExecute = nameof(IsPlaying))]
-        private void Pause()
-        {
-            _wavePlayer?.Pause();
-            IsPlaying = false;
-            _progressTimer.Stop();
-        }
+        private void Pause() => _wavePlayer?.Pause();
 
         [RelayCommand(CanExecute = nameof(IsPlaying))]
         private void Stop() => CleanupPlayback();
@@ -134,32 +130,26 @@
         [RelayCommand]
         private void Seek(TimeSpan position)
         {
-            if (_audioReader is not null)
-            {
-                _audioReader.CurrentTime = position;
-                CurrentTime = _audioReader.CurrentTime; // Update property immediately
-            }
+            if (_audioReader is not null) _audioReader.CurrentTime = position;
+        }
+
+        [RelayCommand(CanExecute = nameof(CanMute))]
+        private void ToggleMute()
+        {
+            IsMuted = !IsMuted;
+            Volume = IsMuted ? 0f : _volumeBeforeMute;
         }
 
         // --- Command CanExecute Conditions ---
-        private bool CanPlay() => !IsPlaying && _playlist.Any();
-        private bool HasNext() => _currentIndex < _playlist.Count - 1;
+        private bool CanPlay() => !IsPlaying && Playlist.Any();
+        private bool HasNext() => _currentIndex < Playlist.Count - 1;
         private bool HasPrevious() => _currentIndex > 0;
+        private bool CanMute() => _wavePlayer != null;
 
         // --- Private Helper Methods ---
-
-        private void LoadFiles(IEnumerable<string> files)
-        {
-            CleanupPlayback();
-            _playlist.Clear();
-            _playlist.AddRange(files.Where(File.Exists));
-            _currentIndex = _playlist.Any() ? 0 : -1;
-            UpdateCurrentTrackInfo();
-        }
-
         private void SkipToTrack(int index)
         {
-            if (index < 0 || index >= _playlist.Count) return;
+            if (index < 0 || index >= Playlist.Count) return;
             var wasPlaying = IsPlaying;
             CleanupPlayback();
             _currentIndex = index;
@@ -169,20 +159,23 @@
 
         private bool InitializeReader(string filePath)
         {
+            ErrorMessage = null; // Clear previous errors
             try
             {
                 _audioReader = new AudioFileReader(filePath);
-                _wavePlayer = new WaveOutEvent();
+                _wavePlayer = new WaveOutEvent { Volume = Volume }; // Apply current volume
                 _wavePlayer.Init(_audioReader);
                 _wavePlayer.PlaybackStopped += OnPlaybackStopped;
-                
+
                 TotalTime = _audioReader.TotalTime;
                 CurrentTime = TimeSpan.Zero;
                 return true;
             }
             catch (Exception ex)
             {
-                Console.WriteLine($"[ERROR] Could not open audio file '{filePath}': {ex.Message}");
+                var friendlyError = $"Failed to load: {Path.GetFileName(filePath)}";
+                Console.WriteLine($"[ERROR] {friendlyError} | Details: {ex.Message}");
+                ErrorMessage = friendlyError; // Set property for UI to display
                 CleanupPlayback();
                 return false;
             }
@@ -190,62 +183,60 @@
 
         private void OnPlaybackStopped(object? sender, StoppedEventArgs e)
         {
-            // The IsPlaying flag is now set by Play/Pause/Stop commands.
-            // This handler is only for auto-advancing to the next track.
-            bool finishedNaturally = _audioReader is not null && Math.Abs(_audioReader.Position - _audioReader.Length) < 1000;
-
-            if (finishedNaturally)
-            {
-                if (HasNext())
-                {
-                    Next();
-                    Play();
-                }
-                else
-                {
-                    CleanupPlayback(); // Last song finished
-                }
-            }
-        }
-
-        private void UpdateCurrentTrackInfo()
-        {
-            CurrentTrackName = _currentIndex != -1 ? Path.GetFileNameWithoutExtension(_playlist[_currentIndex]) : "No track loaded";
-        }
-
+            IsPlaying = false;
+            _progressTimer.Stop();
+
+            // Only auto-advance if playback finished naturally (not stopped by user)
+            if (e.Exception is null && _audioReader is not null && _audioReader.Position >= _audioReader.Length)
+            {
+                if (HasNext()) Next();
+                else CleanupPlayback(); // Last song finished
+            }
+        }
+        
         private void OnTimerTick(object? sender, EventArgs e)
         {
-            if (_audioReader is not null && IsPlaying)
-            {
-                CurrentTime = _audioReader.CurrentTime;
-            }
+            if (_audioReader is not null && IsPlaying) CurrentTime = _audioReader.CurrentTime;
         }
 
         private void CleanupPlayback()
         {
             _progressTimer.Stop();
-            if (_wavePlayer is not null)
+            if (_wavePlayer != null)
             {
                 _wavePlayer.PlaybackStopped -= OnPlaybackStopped;
                 _wavePlayer.Stop();
                 _wavePlayer.Dispose();
                 _wavePlayer = null;
             }
-            if (_audioReader is not null)
+            if (_audioReader != null)
             {
                 _audioReader.Dispose();
                 _audioReader = null;
             }
-
             IsPlaying = false;
             CurrentTime = TimeSpan.Zero;
             TotalTime = TimeSpan.Zero;
         }
 
+        private void UpdateCurrentTrackInfo()
+        {
+            CurrentTrackName = _currentIndex != -1 ? Path.GetFileNameWithoutExtension(Playlist[_currentIndex]) : "No track loaded";
+        }
+        
         // --- Property Change Handlers ---
+        partial void OnVolumeChanged(float value)
+        {
+            if (_wavePlayer != null) _wavePlayer.Volume = value;
+            if (value > 0) IsMuted = false;
+        }
+        
         partial void OnIsPlayingChanged(bool value)
         {
-            // When IsPlaying changes, re-evaluate the CanExecute status of our commands.
+            if (value) _progressTimer.Start();
+            else _progressTimer.Stop();
+            
+            // Re-evaluate the CanExecute status of commands that depend on this state
             PlayCommand.NotifyCanExecuteChanged();
             PauseCommand.NotifyCanExecuteChanged();
             StopCommand.NotifyCanExecuteChanged();
