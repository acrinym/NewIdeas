--- conflicted
+++ resolved
@@ -1,6 +1,7 @@
 using Avalonia;
 using Avalonia.Controls.ApplicationLifetimes;
 using Avalonia.Platform.Storage;
+using Avalonia.Threading;
 using CommunityToolkit.Mvvm.ComponentModel;
 using CommunityToolkit.Mvvm.Input;
 using NAudio.Wave;
@@ -12,57 +13,57 @@
 
 namespace Cycloside.Plugins.BuiltIn
 {
-    /// <summary>
-    /// A plugin that provides MP3 playback functionality.
-    /// It acts as a ViewModel, exposing properties and commands for a UI to bind to.
-    /// </summary>
-    public partial class MP3PlayerPlugin : ObservableObject, IPlugin
+    public partial class MP3PlayerPlugin : ObservableObject, IPlugin, IDisposable
     {
         // --- Fields ---
         private readonly List<string> _playlist = new();
+        private readonly DispatcherTimer _progressTimer;
         private int _currentIndex = -1;
-
         private IWavePlayer? _wavePlayer;
         private AudioFileReader? _audioReader;
 
         // --- IPlugin Properties ---
         public string Name => "MP3 Player";
         public string Description => "Play MP3 files with a simple playlist.";
-        public Version Version => new(1, 2, 0); // Incremented for major refactor
+        public Version Version => new(1, 3, 0); // Incremented for optimization and features
         public Widgets.IWidget? Widget => new Widgets.BuiltIn.Mp3Widget(this);
-        public bool ForceDefaultTheme => false;
 
         // --- Observable Properties for UI Binding ---
         [ObservableProperty]
         [NotifyCanExecuteChangedFor(nameof(PlayCommand))]
         [NotifyCanExecuteChangedFor(nameof(PauseCommand))]
-        [NotifyCanExecuteChangedFor(nameof(StopPlaybackCommand))]
+        [NotifyCanExecuteChangedFor(nameof(StopCommand))]
         [NotifyCanExecuteChangedFor(nameof(NextCommand))]
         [NotifyCanExecuteChangedFor(nameof(PreviousCommand))]
         private string? _currentTrackName;
 
         [ObservableProperty]
+        [NotifyPropertyChangedFor(nameof(IsStopped))]
         private bool _isPlaying;
 
-        // --- IPlugin Lifecycle ---
-        public void Start()
-        {
-            // No action needed on start, as this plugin is controlled by its widget.
-        }
-
-<<<<<<< HEAD
-        void IPlugin.Stop()
-=======
-<<<<<<< codex/update-namespaces-to-cycloside.plugins
-        [RelayCommand(CanExecute = nameof(CanStop))]
-        public void Stop()
-=======
-        void IPlugin.Stop()
->>>>>>> main
->>>>>>> aed4a961
-        {
-            // This is the definitive cleanup method called by the host.
+        public bool IsStopped => !IsPlaying;
+
+        [ObservableProperty]
+        private TimeSpan _currentTime;
+
+        [ObservableProperty]
+        private TimeSpan _totalTime;
+
+        public MP3PlayerPlugin()
+        {
+            // Set up a timer to update the current time property for UI progress bars.
+            _progressTimer = new DispatcherTimer(TimeSpan.FromMilliseconds(250), DispatcherPriority.Normal, OnTimerTick);
+            _progressTimer.Stop();
+        }
+
+        // --- IPlugin Lifecycle & Disposal ---
+        void IPlugin.Stop() => Dispose();
+
+        public void Dispose()
+        {
+            _progressTimer.Stop();
             CleanupPlayback();
+            GC.SuppressFinalize(this);
         }
 
         // --- Commands for UI Binding ---
@@ -70,70 +71,75 @@
         [RelayCommand]
         private async Task OpenFilesAsync()
         {
-            if (Application.Current?.ApplicationLifetime is not IClassicDesktopStyleApplicationLifetime desktop || desktop.MainWindow is null)
-            {
-                return;
-            }
-
-            var result = await desktop.MainWindow.StorageProvider.OpenFilePickerAsync(new FilePickerOpenOptions
+            if (Application.Current?.ApplicationLifetime is not IClassicDesktopStyleApplicationLifetime desktop || desktop.MainWindow is null) return;
+
+            var openResult = await desktop.MainWindow.StorageProvider.OpenFilePickerAsync(new FilePickerOpenOptions
             {
                 Title = "Select MP3 Files",
                 AllowMultiple = true,
                 FileTypeFilter = new[] { new FilePickerFileType("MP3 Files") { Patterns = new[] { "*.mp3" } } }
             });
 
-            var validFiles = result.Select(f => f.TryGetLocalPath())
-                                   .Where(p => !string.IsNullOrEmpty(p))
-                                   .Cast<string>()
-                                   .ToList();
+            if (openResult is null) return;
+            
+            // Use OfType<string>() for a cleaner way to filter and cast non-null paths.
+            var validFiles = openResult.Select(f => f.TryGetLocalPath()).OfType<string>().ToList();
 
             if (validFiles.Any())
             {
                 LoadFiles(validFiles);
-                Play(); // Automatically play the first loaded file
+                Play();
             }
         }
 
         [RelayCommand(CanExecute = nameof(CanPlay))]
         private void Play()
         {
-            // If we have a valid file path but no player, create one.
             if (_wavePlayer is null && _currentIndex != -1)
             {
-                var filePath = _playlist[_currentIndex];
-                if (!InitializeReader(filePath))
+                if (!InitializeReader(_playlist[_currentIndex]))
                 {
-                    // Failed to open file, try the next one
-                    Next();
+                    Next(); // Failed to open, try the next file
                     return;
                 }
             }
-
-            // If the player exists, play.
+            
             _wavePlayer?.Play();
+            IsPlaying = true;
+            _progressTimer.Start();
         }
 
         [RelayCommand(CanExecute = nameof(IsPlaying))]
-        private void Pause() => _wavePlayer?.Pause();
-
-<<<<<<< codex/update-namespaces-to-cycloside.plugins
-=======
-        [RelayCommand(CanExecute = nameof(CanStop))]
-        private void StopPlayback() => CleanupPlayback();
-
->>>>>>> main
+        private void Pause()
+        {
+            _wavePlayer?.Pause();
+            IsPlaying = false;
+            _progressTimer.Stop();
+        }
+
+        [RelayCommand(CanExecute = nameof(IsPlaying))]
+        private void Stop() => CleanupPlayback();
+
         [RelayCommand(CanExecute = nameof(HasNext))]
         private void Next() => SkipToTrack(_currentIndex + 1);
 
         [RelayCommand(CanExecute = nameof(HasPrevious))]
         private void Previous() => SkipToTrack(_currentIndex - 1);
-        
+
+        [RelayCommand]
+        private void Seek(TimeSpan position)
+        {
+            if (_audioReader is not null)
+            {
+                _audioReader.CurrentTime = position;
+                CurrentTime = _audioReader.CurrentTime; // Update property immediately
+            }
+        }
+
         // --- Command CanExecute Conditions ---
         private bool CanPlay() => !IsPlaying && _playlist.Any();
-        private bool CanStop() => IsPlaying;
         private bool HasNext() => _currentIndex < _playlist.Count - 1;
         private bool HasPrevious() => _currentIndex > 0;
-
 
         // --- Private Helper Methods ---
 
@@ -142,27 +148,18 @@
             CleanupPlayback();
             _playlist.Clear();
             _playlist.AddRange(files.Where(File.Exists));
-
             _currentIndex = _playlist.Any() ? 0 : -1;
             UpdateCurrentTrackInfo();
         }
 
         private void SkipToTrack(int index)
         {
-            if (index < 0 || index >= _playlist.Count)
-            {
-                return;
-            }
-
+            if (index < 0 || index >= _playlist.Count) return;
             var wasPlaying = IsPlaying;
             CleanupPlayback();
             _currentIndex = index;
             UpdateCurrentTrackInfo();
-
-            if (wasPlaying)
-            {
-                Play();
-            }
+            if (wasPlaying) Play();
         }
 
         private bool InitializeReader(string filePath)
@@ -173,11 +170,13 @@
                 _wavePlayer = new WaveOutEvent();
                 _wavePlayer.Init(_audioReader);
                 _wavePlayer.PlaybackStopped += OnPlaybackStopped;
+                
+                TotalTime = _audioReader.TotalTime;
+                CurrentTime = TimeSpan.Zero;
                 return true;
             }
             catch (Exception ex)
             {
-                // TODO: Log this error to a proper logging service
                 Console.WriteLine($"[ERROR] Could not open audio file '{filePath}': {ex.Message}");
                 CleanupPlayback();
                 return false;
@@ -186,32 +185,40 @@
 
         private void OnPlaybackStopped(object? sender, StoppedEventArgs e)
         {
-            IsPlaying = false;
-            
-            // This event fires on pause/stop and at the end of a track.
-            // We only want to auto-advance if the track finished naturally.
-            bool finishedNaturally = _audioReader is not null && _audioReader.Position >= _audioReader.Length;
-
-            if (finishedNaturally && HasNext())
-            {
-                Next();
-                Play();
-            }
-            else if(finishedNaturally)
-            {
-                // Last song finished, clean up the player
-                 CleanupPlayback();
-                 UpdateCurrentTrackInfo();
-            }
-        }
-        
+            // The IsPlaying flag is now set by Play/Pause/Stop commands.
+            // This handler is only for auto-advancing to the next track.
+            bool finishedNaturally = _audioReader is not null && Math.Abs(_audioReader.Position - _audioReader.Length) < 1000;
+
+            if (finishedNaturally)
+            {
+                if (HasNext())
+                {
+                    Next();
+                    Play();
+                }
+                else
+                {
+                    CleanupPlayback(); // Last song finished
+                }
+            }
+        }
+
         private void UpdateCurrentTrackInfo()
         {
             CurrentTrackName = _currentIndex != -1 ? Path.GetFileNameWithoutExtension(_playlist[_currentIndex]) : "No track loaded";
         }
 
+        private void OnTimerTick(object? sender, EventArgs e)
+        {
+            if (_audioReader is not null && IsPlaying)
+            {
+                CurrentTime = _audioReader.CurrentTime;
+            }
+        }
+
         private void CleanupPlayback()
         {
+            _progressTimer.Stop();
             if (_wavePlayer is not null)
             {
                 _wavePlayer.PlaybackStopped -= OnPlaybackStopped;
@@ -224,16 +231,19 @@
                 _audioReader.Dispose();
                 _audioReader = null;
             }
+
             IsPlaying = false;
+            CurrentTime = TimeSpan.Zero;
+            TotalTime = TimeSpan.Zero;
         }
 
         // --- Property Change Handlers ---
         partial void OnIsPlayingChanged(bool value)
         {
-            // When IsPlaying changes, we need to re-evaluate the CanExecute status of our commands.
+            // When IsPlaying changes, re-evaluate the CanExecute status of our commands.
             PlayCommand.NotifyCanExecuteChanged();
             PauseCommand.NotifyCanExecuteChanged();
-            StopPlaybackCommand.NotifyCanExecuteChanged();
+            StopCommand.NotifyCanExecuteChanged();
         }
     }
 }