using Avalonia.Controls;
using Avalonia.Platform.Storage;
using System;
using System.IO;
using System.Linq;

namespace Cycloside.Plugins.BuiltIn;

public class DiskUsagePlugin : IPlugin
{
    private Window? _window;
    private TreeView? _tree;

    public string Name => "Disk Usage";
    public string Description => "Visualize disk usage";
    public Version Version => new(0,1,0);
    public Widgets.IWidget? Widget => null;

    public void Start()
    {
        _tree = new TreeView();
        var button = new Button { Content = "Select Folder" };
        button.Click += async (_, __) =>
        {
<<<<<<< HEAD
            if (_window == null) return;
            var folders = await _window.StorageProvider.OpenFolderPickerAsync(new FolderPickerOpenOptions());
            var path = folders.Count > 0 ? folders[0].TryGetLocalPath() : null;
=======
            var dlg = new OpenFolderDialog();
            var path = await dlg.ShowAsync(_window!);
>>>>>>> 345defb9
            if (!string.IsNullOrWhiteSpace(path))
                LoadTree(path);
        };

        var panel = new StackPanel();
        panel.Children.Add(button);
        panel.Children.Add(_tree);

        _window = new Window
        {
            Title = "Disk Usage",
            Width = 500,
            Height = 400,
            Content = panel
        };
        ThemeManager.ApplyFromSettings(_window, "Plugins");
        WindowEffectsManager.Instance.ApplyConfiguredEffects(_window, nameof(DiskUsagePlugin));
        _window.Show();
    }

    private void LoadTree(string root)
    {
        var rootNode = BuildNode(new DirectoryInfo(root));
        _tree!.ItemsSource = new[] { rootNode };
    }

    private static TreeViewItem BuildNode(DirectoryInfo dir)
    {
        long size = dir.GetFiles().Sum(f => f.Length);
        foreach (var sub in dir.GetDirectories())
            size += GetDirSize(sub);

        var node = new TreeViewItem { Header = $"{dir.Name} ({size / 1024 / 1024} MB)" };
        node.ItemsSource = dir.GetDirectories().Select(BuildNode).ToList();
        return node;
    }

    private static long GetDirSize(DirectoryInfo dir)
    {
        long size = dir.GetFiles().Sum(f => f.Length);
        foreach (var sub in dir.GetDirectories())
            size += GetDirSize(sub);
        return size;
    }

    public void Stop()
    {
        _window?.Close();
        _window = null;
        _tree = null;
    }
}<|MERGE_RESOLUTION|>--- conflicted
+++ resolved
@@ -1,84 +1,187 @@
 using Avalonia.Controls;
 using Avalonia.Platform.Storage;
+using Avalonia.Threading;
 using System;
+using System.Collections.Generic;
 using System.IO;
 using System.Linq;
+using System.Threading.Tasks;
 
-namespace Cycloside.Plugins.BuiltIn;
+namespace Cycloside.Plugins.BuiltIn
+{
+    public class DiskUsagePlugin : IPlugin
+    {
+        private Window? _window;
+        private TreeView? _tree;
+        private Button? _selectFolderButton;
+        private TextBlock? _statusText;
 
-public class DiskUsagePlugin : IPlugin
-{
-    private Window? _window;
-    private TreeView? _tree;
+        public string Name => "Disk Usage";
+        public string Description => "Visualize disk usage";
+        public Version Version => new Version(0, 2, 0); // Incremented version for improvements
+        public Widgets.IWidget? Widget => null;
 
-    public string Name => "Disk Usage";
-    public string Description => "Visualize disk usage";
-    public Version Version => new(0,1,0);
-    public Widgets.IWidget? Widget => null;
+        public void Start()
+        {
+            // --- Create UI Controls ---
+            _tree = new TreeView();
+            _statusText = new TextBlock { Margin = new Avalonia.Thickness(5) };
 
-    public void Start()
-    {
-        _tree = new TreeView();
-        var button = new Button { Content = "Select Folder" };
-        button.Click += async (_, __) =>
+            _selectFolderButton = new Button 
+            { 
+                Content = "Select Folder to Analyze",
+                HorizontalAlignment = Avalonia.Layout.HorizontalAlignment.Center,
+                Margin = new Avalonia.Thickness(5)
+            };
+            _selectFolderButton.Click += async (s, e) => await SelectAndLoadDirectoryAsync();
+            
+            // --- Assemble UI Layout ---
+            var mainPanel = new DockPanel();
+            DockPanel.SetDock(_selectFolderButton, Dock.Top);
+            DockPanel.SetDock(_statusText, Dock.Top);
+
+            mainPanel.Children.Add(_selectFolderButton);
+            mainPanel.Children.Add(_statusText);
+            mainPanel.Children.Add(_tree); // The TreeView will fill the remaining space
+
+            // --- Create and Show Window ---
+            _window = new Window
+            {
+                Title = "Disk Usage Analyzer",
+                Width = 600,
+                Height = 500,
+                Content = mainPanel
+            };
+            
+            // Apply theming and effects (assuming these are valid managers in your project)
+            ThemeManager.ApplyFromSettings(_window, "Plugins");
+            WindowEffectsManager.Instance.ApplyConfiguredEffects(_window, nameof(DiskUsagePlugin));
+            
+            _window.Show();
+        }
+
+        /// <summary>
+        /// Asynchronously handles the folder selection and initiates the background loading process.
+        /// </summary>
+        private async Task SelectAndLoadDirectoryAsync()
         {
-<<<<<<< HEAD
-            if (_window == null) return;
-            var folders = await _window.StorageProvider.OpenFolderPickerAsync(new FolderPickerOpenOptions());
-            var path = folders.Count > 0 ? folders[0].TryGetLocalPath() : null;
-=======
-            var dlg = new OpenFolderDialog();
-            var path = await dlg.ShowAsync(_window!);
->>>>>>> 345defb9
+            if (_window == null || _selectFolderButton == null || _tree == null || _statusText == null) return;
+
+            // Use the modern, recommended StorageProvider API to open a folder picker.
+            var result = await _window.StorageProvider.OpenFolderPickerAsync(new FolderPickerOpenOptions
+            {
+                Title = "Select a folder to analyze",
+                AllowMultiple = false
+            });
+
+            var selectedFolder = result.FirstOrDefault();
+            var path = selectedFolder?.TryGetLocalPath();
+
             if (!string.IsNullOrWhiteSpace(path))
-                LoadTree(path);
-        };
+            {
+                // Disable button and show a loading message to provide user feedback.
+                _selectFolderButton.IsEnabled = false;
+                _tree.ItemsSource = null; // Clear previous results
+                _statusText.Text = $"Analyzing '{path}'... (This may take a while)";
 
-        var panel = new StackPanel();
-        panel.Children.Add(button);
-        panel.Children.Add(_tree);
+                try
+                {
+                    // Run the heavy directory scanning on a background thread to keep the UI responsive.
+                    var rootNode = await Task.Run(() => BuildNodeRecursive(new DirectoryInfo(path)));
 
-        _window = new Window
+                    // Once done, update the UI on the UI thread.
+                    await Dispatcher.UIThread.InvokeAsync(() =>
+                    {
+                        _tree.ItemsSource = new[] { rootNode };
+                        _statusText.Text = $"Analysis complete for '{path}'.";
+                    });
+                }
+                catch (Exception ex)
+                {
+                    // Handle any unexpected errors during the process.
+                    await Dispatcher.UIThread.InvokeAsync(() => 
+                    {
+                        _statusText.Text = $"Error: {ex.Message}";
+                    });
+                }
+                finally
+                {
+                    // Always re-enable the button, even if an error occurred.
+                    await Dispatcher.UIThread.InvokeAsync(() => 
+                    {
+                        _selectFolderButton.IsEnabled = true;
+                    });
+                }
+            }
+        }
+
+        /// <summary>
+        /// Recursively builds a TreeViewItem for a directory, calculating its total size.
+        /// This method is designed to be run on a background thread.
+        /// </summary>
+        /// <param name="dir">The directory to process.</param>
+        /// <returns>A TreeViewItem representing the directory and its contents.</returns>
+        private TreeViewItem BuildNodeRecursive(DirectoryInfo dir)
         {
-            Title = "Disk Usage",
-            Width = 500,
-            Height = 400,
-            Content = panel
-        };
-        ThemeManager.ApplyFromSettings(_window, "Plugins");
-        WindowEffectsManager.Instance.ApplyConfiguredEffects(_window, nameof(DiskUsagePlugin));
-        _window.Show();
-    }
+            long totalSize = 0;
+            var subNodes = new List<TreeViewItem>();
 
-    private void LoadTree(string root)
-    {
-        var rootNode = BuildNode(new DirectoryInfo(root));
-        _tree!.ItemsSource = new[] { rootNode };
-    }
+            try
+            {
+                // Sum the size of all files in the current directory.
+                totalSize += dir.GetFiles().Sum(file => file.Length);
 
-    private static TreeViewItem BuildNode(DirectoryInfo dir)
-    {
-        long size = dir.GetFiles().Sum(f => f.Length);
-        foreach (var sub in dir.GetDirectories())
-            size += GetDirSize(sub);
+                // Recursively process all subdirectories.
+                foreach (var subDir in dir.GetDirectories())
+                {
+                    var subNode = BuildNodeRecursive(subDir);
+                    // Add the size of the subdirectory to the parent's total.
+                    totalSize += (long)(subNode.Tag ?? 0L); 
+                    subNodes.Add(subNode);
+                }
+            }
+            catch (UnauthorizedAccessException)
+            {
+                // Gracefully handle directories that we don't have permission to access.
+                return new TreeViewItem
+                {
+                    Header = $"{dir.Name} (Access Denied)",
+                    Tag = 0L // Size is 0 as we couldn't read it.
+                };
+            }
 
-        var node = new TreeViewItem { Header = $"{dir.Name} ({size / 1024 / 1024} MB)" };
-        node.ItemsSource = dir.GetDirectories().Select(BuildNode).ToList();
-        return node;
-    }
+            // Create the UI node for the current directory.
+            var node = new TreeViewItem
+            {
+                Header = $"{dir.Name} ({FormatSize(totalSize)})",
+                ItemsSource = subNodes.OrderByDescending(n => (long)(n.Tag ?? 0L)).ToList(),
+                Tag = totalSize // Store the raw size in the Tag for sorting.
+            };
 
-    private static long GetDirSize(DirectoryInfo dir)
-    {
-        long size = dir.GetFiles().Sum(f => f.Length);
-        foreach (var sub in dir.GetDirectories())
-            size += GetDirSize(sub);
-        return size;
-    }
+            return node;
+        }
 
-    public void Stop()
-    {
-        _window?.Close();
-        _window = null;
-        _tree = null;
+        /// <summary>
+        /// Formats a byte value into a human-readable string (KB, MB, GB).
+        /// </summary>
+        private static string FormatSize(long bytes)
+        {
+            if (bytes < 1024) return $"{bytes} B";
+            double kb = bytes / 1024.0;
+            if (kb < 1024) return $"{kb:F2} KB";
+            double mb = kb / 1024.0;
+            if (mb < 1024) return $"{mb:F2} MB";
+            double gb = mb / 1024.0;
+            return $"{gb:F2} GB";
+        }
+        
+        public void Stop()
+        {
+            _window?.Close();
+            _window = null;
+            _tree = null;
+            _selectFolderButton = null;
+            _statusText = null;
+        }
     }
 }