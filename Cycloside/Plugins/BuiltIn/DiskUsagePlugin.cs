--- conflicted
+++ resolved
@@ -35,11 +35,9 @@
             if (_selectFolderButton != null)
                 _selectFolderButton.Click += async (_, _) => await SelectAndLoadDirectoryAsync();
 
-<<<<<<< HEAD
             // Apply theming and effects (assuming these are valid managers in your project)
-=======
+            
             ThemeManager.ApplyFromSettings(_window, "Plugins");
->>>>>>> 960224d7
             WindowEffectsManager.Instance.ApplyConfiguredEffects(_window, nameof(DiskUsagePlugin));
 
             _window.Show();
