using Avalonia.Controls;
using Avalonia.Input;
using Avalonia.Threading;
using System;
using System.Collections.Generic;

namespace Cycloside.Plugins.BuiltIn;

public class ClipboardManagerPlugin : IPlugin
{
    private Window? _window;
    private ListBox? _list;
    private readonly List<string> _history = new();
    private DispatcherTimer? _timer;

    public string Name => "Clipboard Manager";
    public string Description => "Stores clipboard history";
    public Version Version => new(0,1,0);
    public Widgets.IWidget? Widget => null;

    public void Start()
    {
        _list = new ListBox();
        _list.DoubleTapped += async (_, __) =>
        {
<<<<<<< HEAD
            if (_list.SelectedItem is string text && _window != null)
                if (TopLevel.GetTopLevel(_window)?.Clipboard is { } cb)
                    await cb.SetTextAsync(text);
=======
            if (_list.SelectedItem is string text)
                await _window!.Clipboard!.SetTextAsync(text);
>>>>>>> 171e7c4f
        };

        _window = new Window
        {
            Title = "Clipboard History",
            Width = 300,
            Height = 400,
            Content = _list
        };
        ThemeManager.ApplyFromSettings(_window, "Plugins");
        WindowEffectsManager.Instance.ApplyConfiguredEffects(_window, nameof(ClipboardManagerPlugin));
        _window.Show();

        _timer = new DispatcherTimer { Interval = TimeSpan.FromSeconds(1) };
        _timer.Tick += async (_, __) =>
        {
<<<<<<< HEAD
            var cb = _window != null ? TopLevel.GetTopLevel(_window)?.Clipboard : null;
            var text = cb != null ? await cb.GetTextAsync() : null;
=======
            var text = await _window!.Clipboard!.GetTextAsync();
>>>>>>> 171e7c4f
            if (!string.IsNullOrEmpty(text) && (_history.Count == 0 || _history[^1] != text))
            {
                _history.Add(text);
                if (_history.Count > 20)
                    _history.RemoveAt(0);
<<<<<<< HEAD
                _list!.Items.Clear();
                foreach (var h in _history)
                    _list.Items.Add(h);
=======
                _list!.ItemsSource = null;
                _list.ItemsSource = _history.ToArray();
>>>>>>> 171e7c4f
            }
        };
        _timer.Start();
    }

    public void Stop()
    {
        _timer?.Stop();
        _timer = null;
        _window?.Close();
        _window = null;
        _list = null;
    }
}<|MERGE_RESOLUTION|>--- conflicted
+++ resolved
@@ -23,14 +23,12 @@
         _list = new ListBox();
         _list.DoubleTapped += async (_, __) =>
         {
-<<<<<<< HEAD
             if (_list.SelectedItem is string text && _window != null)
-                if (TopLevel.GetTopLevel(_window)?.Clipboard is { } cb)
+            {
+                var cb = TopLevel.GetTopLevel(_window)?.Clipboard;
+                if (cb != null)
                     await cb.SetTextAsync(text);
-=======
-            if (_list.SelectedItem is string text)
-                await _window!.Clipboard!.SetTextAsync(text);
->>>>>>> 171e7c4f
+            }
         };
 
         _window = new Window
@@ -47,25 +45,15 @@
         _timer = new DispatcherTimer { Interval = TimeSpan.FromSeconds(1) };
         _timer.Tick += async (_, __) =>
         {
-<<<<<<< HEAD
             var cb = _window != null ? TopLevel.GetTopLevel(_window)?.Clipboard : null;
             var text = cb != null ? await cb.GetTextAsync() : null;
-=======
-            var text = await _window!.Clipboard!.GetTextAsync();
->>>>>>> 171e7c4f
             if (!string.IsNullOrEmpty(text) && (_history.Count == 0 || _history[^1] != text))
             {
                 _history.Add(text);
                 if (_history.Count > 20)
                     _history.RemoveAt(0);
-<<<<<<< HEAD
-                _list!.Items.Clear();
-                foreach (var h in _history)
-                    _list.Items.Add(h);
-=======
                 _list!.ItemsSource = null;
                 _list.ItemsSource = _history.ToArray();
->>>>>>> 171e7c4f
             }
         };
         _timer.Start();
