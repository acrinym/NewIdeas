--- conflicted
+++ resolved
@@ -20,16 +20,13 @@
 
     public void Start()
     {
-<<<<<<< HEAD
         // Initialize the plug-in but wait for the MP3 player to request visualization
         Logger.Log("Winamp Visual Host started");
-=======
         // Create the host window and immediately enable visualization so the
         // Winamp plug-ins become visible without extra setup.
         _hostWindow = new VisHostWindow();
         ThemeManager.ApplyForPlugin(_hostWindow, this);
         EnableVisualization();
->>>>>>> 2ab025cf
     }
 
     public void Stop()
