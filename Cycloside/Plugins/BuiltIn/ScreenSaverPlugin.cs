--- conflicted
+++ resolved
@@ -195,11 +195,7 @@
 
     #region ScreenSaver Window and Control
 
-<<<<<<< HEAD
-=======
     public enum ScreenSaverType { FlowerBox, WindowsLogo, Twist, Text, Starfield, Deco }
-
->>>>>>> 50863645
     internal class ScreenSaverWindow : Window
     {
         public ScreenSaverWindow(IScreenSaverModule module)
@@ -229,9 +225,7 @@
         {
             try
             {
-<<<<<<< HEAD
                 _module = module;
-=======
                 _animation = type switch
                 {
                     ScreenSaverType.WindowsLogo => new WindowsLogoAnimation(),
@@ -242,7 +236,6 @@
                     _ => new FlowerBoxAnimation()
                 };
 
->>>>>>> 50863645
                 _renderTimer = new DispatcherTimer(TimeSpan.FromMilliseconds(16), DispatcherPriority.Normal, OnTick);
                 _renderTimer.Start();
             }
