--- conflicted
+++ resolved
@@ -48,11 +48,8 @@
             var optionsPanel = new StackPanel { Orientation = Avalonia.Layout.Orientation.Horizontal, Margin = new Avalonia.Thickness(5) };
             var autoScrollCheck = new CheckBox { Content = "Auto-Scroll", IsChecked = true, Margin = new Avalonia.Thickness(5, 0) };
             var wrapLinesCheck = new CheckBox { Content = "Wrap Lines", IsChecked = false, Margin = new Avalonia.Thickness(5, 0) };
-<<<<<<< HEAD
-=======
             
             // MERGE FIX: Used the modern IsCheckedChanged event for conciseness and correctness.
->>>>>>> b9a6d745
             wrapLinesCheck.IsCheckedChanged += (_, _) =>
             {
                 if (_logBox != null)
@@ -102,11 +99,8 @@
                 if (autoScrollCheck.IsChecked == true && _logBox.IsFocused == false)
                 {
                     _logBox.CaretIndex = _logBox.Text?.Length ?? 0;
-<<<<<<< HEAD
                     _logBox.ScrollToLine(_logBox.GetLineCount() - 1);
-=======
                     _logBox.ScrollToEnd();
->>>>>>> b9a6d745
                 }
             };
 
