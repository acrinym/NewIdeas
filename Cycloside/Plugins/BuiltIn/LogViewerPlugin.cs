--- conflicted
+++ resolved
@@ -27,19 +27,17 @@
             Height = 300
         };
         ScrollViewer.SetVerticalScrollBarVisibility(_box, ScrollBarVisibility.Auto);
+
         var filterBox = new TextBox { Watermark = "Filter" };
         filterBox.PropertyChanged += (_, e) =>
         {
             if (e.Property == TextBox.TextProperty)
             {
-<<<<<<< HEAD
-                _filter = filterBox.Text;
-=======
-                _filter = e.NewValue as string;
->>>>>>> 171e7c4f
+                _filter = filterBox.Text; // safest, direct value
                 Reload();
             }
         };
+
         var openButton = new Button { Content = "Open Log" };
         openButton.Click += async (_, __) =>
         {
@@ -51,6 +49,7 @@
                 StartTailing(_file);
             }
         };
+
         var panel = new StackPanel();
         panel.Children.Add(openButton);
         panel.Children.Add(filterBox);
