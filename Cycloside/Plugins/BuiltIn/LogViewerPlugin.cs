--- conflicted
+++ resolved
@@ -1,108 +1,260 @@
 using Avalonia.Controls;
+using Avalonia.Interactivity;
 using Avalonia.Platform.Storage;
+using Avalonia.Threading;
 using System;
+using System.Collections.Generic;
 using System.IO;
 using System.Linq;
-
-namespace Cycloside.Plugins.BuiltIn;
-
-public class LogViewerPlugin : IPlugin
+using System.Text;
+using System.Threading.Tasks;
+
+namespace Cycloside.Plugins.BuiltIn
 {
-    private Window? _window;
-    private TextBox? _box;
-    private FileSystemWatcher? _watcher;
-    private string? _file;
-    private string? _filter;
-
-    public string Name => "Log Viewer";
-    public string Description => "Tail and filter log files";
-    public Version Version => new(0,1,0);
-    public Widgets.IWidget? Widget => null;
-
-    public void Start()
+    public class LogViewerPlugin : IPlugin
     {
-        _box = new TextBox
-        {
-            AcceptsReturn = true,
-            IsReadOnly = true,
-            Height = 300
-        };
-        ScrollViewer.SetVerticalScrollBarVisibility(_box, ScrollBarVisibility.Auto);
-
-        var filterBox = new TextBox { Watermark = "Filter" };
-        filterBox.PropertyChanged += (_, e) =>
-        {
-            if (e.Property == TextBox.TextProperty)
-            {
-                _filter = filterBox.Text; // safest, direct value
-                Reload();
+        private Window? _window;
+        private TextBox? _logBox;
+        private FileSystemWatcher? _watcher;
+        private string? _currentFilePath;
+        private long _lastReadPosition = 0;
+        
+        // In-memory cache for performance
+        private readonly List<string> _allLines = new List<string>();
+        private string _currentFilter = string.Empty;
+
+        public string Name => "Log Viewer";
+        public string Description => "Tail and filter log files in real-time";
+        public Version Version => new Version(0, 2, 0); // Incremented version for improvements
+        public Widgets.IWidget? Widget => null;
+
+        public void Start()
+        {
+            // --- Create UI Controls ---
+            var openButton = new Button { Content = "Open Log File" };
+            openButton.Click += async (s, e) => await SelectAndLoadFileAsync();
+
+            var filterBox = new TextBox { Watermark = "Filter (case-insensitive)" };
+            filterBox.TextChanged += (s, e) => 
+            {
+                _currentFilter = filterBox.Text ?? string.Empty;
+                UpdateDisplayedLog();
+            };
+
+            var optionsPanel = new StackPanel { Orientation = Avalonia.Layout.Orientation.Horizontal, Margin = new Avalonia.Thickness(5) };
+            var autoScrollCheck = new CheckBox { Content = "Auto-Scroll", IsChecked = true, Margin = new Avalonia.Thickness(5,0) };
+            var wrapLinesCheck = new CheckBox { Content = "Wrap Lines", IsChecked = false, Margin = new Avalonia.Thickness(5,0) };
+            wrapLinesCheck.IsCheckedChanged += (s, e) =>
+            {
+                if (_logBox != null)
+                {
+                    _logBox.TextWrapping = (e.IsChecked ?? false) 
+                        ? Avalonia.Media.TextWrapping.Wrap 
+                        : Avalonia.Media.TextWrapping.NoWrap;
+                }
+            };
+            optionsPanel.Children.Add(autoScrollCheck);
+            optionsPanel.Children.Add(wrapLinesCheck);
+
+            _logBox = new TextBox
+            {
+                IsReadOnly = true,
+                AcceptsReturn = true,
+                TextWrapping = Avalonia.Media.TextWrapping.NoWrap,
+                Margin = new Avalonia.Thickness(5)
+            };
+            ScrollViewer.SetHorizontalScrollBarVisibility(_logBox, ScrollBarVisibility.Auto);
+            ScrollViewer.SetVerticalScrollBarVisibility(_logBox, ScrollBarVisibility.Auto);
+
+            // --- Assemble UI Layout ---
+            var topPanel = new DockPanel { Margin = new Avalonia.Thickness(5) };
+            DockPanel.SetDock(openButton, Dock.Left);
+            topPanel.Children.Add(openButton);
+            topPanel.Children.Add(filterBox); // Fills remaining space
+
+            var mainPanel = new DockPanel();
+            DockPanel.SetDock(topPanel, Dock.Top);
+            DockPanel.SetDock(optionsPanel, Dock.Top);
+            mainPanel.Children.Add(topPanel);
+            mainPanel.Children.Add(optionsPanel);
+            mainPanel.Children.Add(_logBox); // Fills bottom
+
+            // --- Create and Show Window ---
+            _window = new Window
+            {
+                Title = "Log Viewer",
+                Width = 700,
+                Height = 500,
+                Content = mainPanel
+            };
+
+            _logBox.TextChanged += (s, e) => 
+            {
+                if(autoScrollCheck.IsChecked == true)
+                {
+                    _logBox.CaretIndex = _logBox.Text.Length;
+                }
+            };
+
+            ThemeManager.ApplyFromSettings(_window, "Plugins");
+            WindowEffectsManager.Instance.ApplyConfiguredEffects(_window, nameof(LogViewerPlugin));
+            _window.Show();
+        }
+
+        private async Task SelectAndLoadFileAsync()
+        {
+            if (_window == null) return;
+
+            var result = await _window.StorageProvider.OpenFilePickerAsync(new FilePickerOpenOptions
+            {
+                Title = "Select a log file to view",
+                AllowMultiple = false,
+                FileTypeFilter = new[] { FilePickerFileTypes.TextAll }
+            });
+
+            var path = result.FirstOrDefault()?.TryGetLocalPath();
+            if (!string.IsNullOrWhiteSpace(path) && File.Exists(path))
+            {
+                _currentFilePath = path;
+                await LoadInitialFileAsync();
+                StartWatching();
             }
-        };
-
-        var openButton = new Button { Content = "Open Log" };
-        openButton.Click += async (_, __) =>
-        {
-<<<<<<< HEAD
-            if (_window == null) return;
-            var files = await _window.StorageProvider.OpenFilePickerAsync(new FilePickerOpenOptions());
-            var path = files.Count > 0 ? files[0].TryGetLocalPath() : null;
-            if (!string.IsNullOrWhiteSpace(path) && File.Exists(path))
-=======
-            var dlg = new OpenFileDialog();
-            var files = await dlg.ShowAsync(_window!);
-            if (files is { Length: > 0 } && File.Exists(files[0]))
->>>>>>> 345defb9
-            {
-                _file = path;
-                StartTailing(_file);
+        }
+
+        /// <summary>
+        /// Reads the entire file content on a background thread to keep the UI responsive.
+        /// </summary>
+        private async Task LoadInitialFileAsync()
+        {
+            if (string.IsNullOrEmpty(_currentFilePath) || _logBox == null) return;
+            
+            _logBox.Text = $"Loading '{Path.GetFileName(_currentFilePath)}'...";
+            _allLines.Clear();
+            _lastReadPosition = 0;
+
+            await Task.Run(() =>
+            {
+                try
+                {
+                    // Use a stream to handle large files gracefully.
+                    using var fs = new FileStream(_currentFilePath, FileMode.Open, FileAccess.Read, FileShare.ReadWrite);
+                    using var sr = new StreamReader(fs, Encoding.UTF8);
+                    
+                    string? line;
+                    while ((line = sr.ReadLine()) != null)
+                    {
+                        _allLines.Add(line);
+                    }
+                    _lastReadPosition = fs.Position;
+                }
+                catch (Exception ex)
+                {
+                    // Dispatch error message back to the UI thread.
+                    Dispatcher.UIThread.InvokeAsync(() => _logBox.Text = $"Error loading file: {ex.Message}");
+                }
+            });
+
+            UpdateDisplayedLog();
+        }
+
+        /// <summary>
+        /// Sets up the FileSystemWatcher to tail the current file for changes.
+        /// </summary>
+        private void StartWatching()
+        {
+            _watcher?.Dispose();
+            if (string.IsNullOrEmpty(_currentFilePath)) return;
+
+            var directory = Path.GetDirectoryName(_currentFilePath);
+            var fileName = Path.GetFileName(_currentFilePath);
+
+            if (directory == null || fileName == null) return;
+            
+            try
+            {
+                _watcher = new FileSystemWatcher(directory, fileName)
+                {
+                    EnableRaisingEvents = true
+                };
+                _watcher.Changed += async (s, e) => await OnFileChangedAsync();
             }
-        };
-
-        var panel = new StackPanel();
-        panel.Children.Add(openButton);
-        panel.Children.Add(filterBox);
-        panel.Children.Add(_box);
-
-        _window = new Window
-        {
-            Title = "Log Viewer",
-            Width = 600,
-            Height = 400,
-            Content = panel
-        };
-        ThemeManager.ApplyFromSettings(_window, "Plugins");
-        WindowEffectsManager.Instance.ApplyConfiguredEffects(_window, nameof(LogViewerPlugin));
-        _window.Show();
-    }
-
-    private void StartTailing(string file)
-    {
-        _box!.Text = File.ReadAllText(file);
-        _watcher?.Dispose();
-        _watcher = new FileSystemWatcher(Path.GetDirectoryName(file)!, Path.GetFileName(file))
-        {
-            EnableRaisingEvents = true
-        };
-        _watcher.Changed += (_, __) => Reload();
-    }
-
-    private void Reload()
-    {
-        if (_file != null && File.Exists(_file))
-        {
-            var lines = File.ReadAllLines(_file);
-            if (!string.IsNullOrWhiteSpace(_filter))
-                lines = lines.Where(l => l.Contains(_filter!, StringComparison.OrdinalIgnoreCase)).ToArray();
-            _box!.Text = string.Join(Environment.NewLine, lines);
-        }
-    }
-
-    public void Stop()
-    {
-        _watcher?.Dispose();
-        _watcher = null;
-        _window?.Close();
-        _window = null;
-        _box = null;
+            catch (Exception ex)
+            {
+                LogOnUIThread($"[ERROR] Could not start watcher. Reason: {ex.Message}");
+            }
+        }
+
+        /// <summary>
+        /// When the file changes, reads only the new content from the last known position.
+        /// </summary>
+        private async Task OnFileChangedAsync()
+        {
+            if (string.IsNullOrEmpty(_currentFilePath)) return;
+            
+            await Task.Run(() =>
+            {
+                try
+                {
+                    using var fs = new FileStream(_currentFilePath, FileMode.Open, FileAccess.Read, FileShare.ReadWrite);
+                    if (fs.Length <= _lastReadPosition) // File was likely truncated or rewritten
+                    {
+                        _lastReadPosition = 0; 
+                        _allLines.Clear();
+                    }
+                    
+                    fs.Seek(_lastReadPosition, SeekOrigin.Begin);
+                    using var sr = new StreamReader(fs, Encoding.UTF8);
+                    
+                    string? line;
+                    while ((line = sr.ReadLine()) != null)
+                    {
+                        _allLines.Add(line);
+                    }
+                    _lastReadPosition = fs.Position;
+                }
+                catch (Exception) { /* Ignore read errors, will retry on next change */ }
+            });
+
+            UpdateDisplayedLog();
+        }
+
+        /// <summary>
+        /// Applies the current filter to the in-memory lines and updates the TextBox.
+        /// This method is thread-safe.
+        /// </summary>
+        private void UpdateDisplayedLog()
+        {
+            var filteredLines = string.IsNullOrWhiteSpace(_currentFilter)
+                ? _allLines
+                : _allLines.Where(l => l.Contains(_currentFilter, StringComparison.OrdinalIgnoreCase));
+
+            var textToShow = string.Join(Environment.NewLine, filteredLines);
+
+            // Dispatch the final text update to the UI thread.
+            Dispatcher.UIThread.InvokeAsync(() =>
+            {
+                if (_logBox != null)
+                {
+                    _logBox.Text = textToShow;
+                }
+            });
+        }
+
+        private void LogOnUIThread(string message)
+        {
+            Dispatcher.UIThread.InvokeAsync(() => 
+            {
+                if (_logBox != null) _logBox.Text += message + Environment.NewLine;
+            });
+        }
+
+        public void Stop()
+        {
+            _watcher?.Dispose();
+            _watcher = null;
+            _window?.Close();
+            _window = null;
+            _logBox = null;
+        }
     }
 }