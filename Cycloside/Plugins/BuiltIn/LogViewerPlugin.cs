using Avalonia.Controls;
<<<<<<< HEAD
using Avalonia.Platform.Storage;
=======
using Avalonia.Interactivity;
using Avalonia.Platform.Storage;
using Avalonia.Threading;
>>>>>>> 7c3aabdd
using System;
using System.Collections.Generic;
using System.IO;
using System.Linq;
using System.Text;
using System.Threading.Tasks;

namespace Cycloside.Plugins.BuiltIn
{
<<<<<<< HEAD
    private Window? _window;
    private TextBox? _box;
    private FileSystemWatcher? _watcher;
    private string? _file;
    private string? _filter;

    public string Name => "Log Viewer";
    public string Description => "Tail and filter log files";
    public Version Version => new(0,1,0);
    public Widgets.IWidget? Widget => null;

    public void Start()
=======
    public class LogViewerPlugin : IPlugin
>>>>>>> 7c3aabdd
    {
        private Window? _window;
        private TextBox? _logBox;
        private FileSystemWatcher? _watcher;
        private string? _currentFilePath;
        private long _lastReadPosition = 0;
        
        // In-memory cache for performance
        private readonly List<string> _allLines = new List<string>();
        private string _currentFilter = string.Empty;

        public string Name => "Log Viewer";
        public string Description => "Tail and filter log files in real-time";
        public Version Version => new Version(0, 2, 0); // Incremented version for improvements
        public Widgets.IWidget? Widget => null;

        public void Start()
        {
            // --- Create UI Controls ---
            var openButton = new Button { Content = "Open Log File" };
            openButton.Click += async (s, e) => await SelectAndLoadFileAsync();

            var filterBox = new TextBox { Watermark = "Filter (case-insensitive)" };
            filterBox.TextChanged += (s, e) => 
            {
                _currentFilter = filterBox.Text ?? string.Empty;
                UpdateDisplayedLog();
            };

            var optionsPanel = new StackPanel { Orientation = Avalonia.Layout.Orientation.Horizontal, Margin = new Avalonia.Thickness(5) };
            var autoScrollCheck = new CheckBox { Content = "Auto-Scroll", IsChecked = true, Margin = new Avalonia.Thickness(5,0) };
            var wrapLinesCheck = new CheckBox { Content = "Wrap Lines", IsChecked = false, Margin = new Avalonia.Thickness(5,0) };
            wrapLinesCheck.IsCheckedChanged += (s, e) =>
            {
                if (_logBox != null)
                {
                    _logBox.TextWrapping = (e.IsChecked ?? false) 
                        ? Avalonia.Media.TextWrapping.Wrap 
                        : Avalonia.Media.TextWrapping.NoWrap;
                }
            };
            optionsPanel.Children.Add(autoScrollCheck);
            optionsPanel.Children.Add(wrapLinesCheck);

            _logBox = new TextBox
            {
                IsReadOnly = true,
                AcceptsReturn = true,
                TextWrapping = Avalonia.Media.TextWrapping.NoWrap,
                Margin = new Avalonia.Thickness(5)
            };
            ScrollViewer.SetHorizontalScrollBarVisibility(_logBox, ScrollBarVisibility.Auto);
            ScrollViewer.SetVerticalScrollBarVisibility(_logBox, ScrollBarVisibility.Auto);

            // --- Assemble UI Layout ---
            var topPanel = new DockPanel { Margin = new Avalonia.Thickness(5) };
            DockPanel.SetDock(openButton, Dock.Left);
            topPanel.Children.Add(openButton);
            topPanel.Children.Add(filterBox); // Fills remaining space

            var mainPanel = new DockPanel();
            DockPanel.SetDock(topPanel, Dock.Top);
            DockPanel.SetDock(optionsPanel, Dock.Top);
            mainPanel.Children.Add(topPanel);
            mainPanel.Children.Add(optionsPanel);
            mainPanel.Children.Add(_logBox); // Fills bottom

            // --- Create and Show Window ---
            _window = new Window
            {
                Title = "Log Viewer",
                Width = 700,
                Height = 500,
                Content = mainPanel
            };

            _logBox.TextChanged += (s, e) => 
            {
                if(autoScrollCheck.IsChecked == true)
                {
                    _logBox.CaretIndex = _logBox.Text.Length;
                }
            };

            ThemeManager.ApplyFromSettings(_window, "Plugins");
            WindowEffectsManager.Instance.ApplyConfiguredEffects(_window, nameof(LogViewerPlugin));
            _window.Show();
        }

        private async Task SelectAndLoadFileAsync()
        {
            if (_window == null) return;

            var result = await _window.StorageProvider.OpenFilePickerAsync(new FilePickerOpenOptions
            {
                Title = "Select a log file to view",
                AllowMultiple = false,
                FileTypeFilter = new[] { FilePickerFileTypes.TextAll }
            });

            var path = result.FirstOrDefault()?.TryGetLocalPath();
            if (!string.IsNullOrWhiteSpace(path) && File.Exists(path))
            {
                _currentFilePath = path;
                await LoadInitialFileAsync();
                StartWatching();
            }
        }

        /// <summary>
        /// Reads the entire file content on a background thread to keep the UI responsive.
        /// </summary>
        private async Task LoadInitialFileAsync()
        {
<<<<<<< HEAD
            if (_window == null) return;
            var files = await _window.StorageProvider.OpenFilePickerAsync(new FilePickerOpenOptions());
            var path = files.Count > 0 ? files[0].TryGetLocalPath() : null;
            if (!string.IsNullOrWhiteSpace(path) && File.Exists(path))
            {
                _file = path;
                StartTailing(_file);
            }
        };
=======
            if (string.IsNullOrEmpty(_currentFilePath) || _logBox == null) return;
            
            _logBox.Text = $"Loading '{Path.GetFileName(_currentFilePath)}'...";
            _allLines.Clear();
            _lastReadPosition = 0;

            await Task.Run(() =>
            {
                try
                {
                    // Use a stream to handle large files gracefully.
                    using var fs = new FileStream(_currentFilePath, FileMode.Open, FileAccess.Read, FileShare.ReadWrite);
                    using var sr = new StreamReader(fs, Encoding.UTF8);
                    
                    string? line;
                    while ((line = sr.ReadLine()) != null)
                    {
                        _allLines.Add(line);
                    }
                    _lastReadPosition = fs.Position;
                }
                catch (Exception ex)
                {
                    // Dispatch error message back to the UI thread.
                    Dispatcher.UIThread.InvokeAsync(() => _logBox.Text = $"Error loading file: {ex.Message}");
                }
            });

            UpdateDisplayedLog();
        }

        /// <summary>
        /// Sets up the FileSystemWatcher to tail the current file for changes.
        /// </summary>
        private void StartWatching()
        {
            _watcher?.Dispose();
            if (string.IsNullOrEmpty(_currentFilePath)) return;
>>>>>>> 7c3aabdd

            var directory = Path.GetDirectoryName(_currentFilePath);
            var fileName = Path.GetFileName(_currentFilePath);

            if (directory == null || fileName == null) return;
            
            try
            {
                _watcher = new FileSystemWatcher(directory, fileName)
                {
                    EnableRaisingEvents = true
                };
                _watcher.Changed += async (s, e) => await OnFileChangedAsync();
            }
            catch (Exception ex)
            {
                LogOnUIThread($"[ERROR] Could not start watcher. Reason: {ex.Message}");
            }
        }

        /// <summary>
        /// When the file changes, reads only the new content from the last known position.
        /// </summary>
        private async Task OnFileChangedAsync()
        {
            if (string.IsNullOrEmpty(_currentFilePath)) return;
            
            await Task.Run(() =>
            {
                try
                {
                    using var fs = new FileStream(_currentFilePath, FileMode.Open, FileAccess.Read, FileShare.ReadWrite);
                    if (fs.Length <= _lastReadPosition) // File was likely truncated or rewritten
                    {
                        _lastReadPosition = 0; 
                        _allLines.Clear();
                    }
                    
                    fs.Seek(_lastReadPosition, SeekOrigin.Begin);
                    using var sr = new StreamReader(fs, Encoding.UTF8);
                    
                    string? line;
                    while ((line = sr.ReadLine()) != null)
                    {
                        _allLines.Add(line);
                    }
                    _lastReadPosition = fs.Position;
                }
                catch (Exception) { /* Ignore read errors, will retry on next change */ }
            });

            UpdateDisplayedLog();
        }

        /// <summary>
        /// Applies the current filter to the in-memory lines and updates the TextBox.
        /// This method is thread-safe.
        /// </summary>
        private void UpdateDisplayedLog()
        {
            var filteredLines = string.IsNullOrWhiteSpace(_currentFilter)
                ? _allLines
                : _allLines.Where(l => l.Contains(_currentFilter, StringComparison.OrdinalIgnoreCase));

            var textToShow = string.Join(Environment.NewLine, filteredLines);

            // Dispatch the final text update to the UI thread.
            Dispatcher.UIThread.InvokeAsync(() =>
            {
                if (_logBox != null)
                {
                    _logBox.Text = textToShow;
                }
            });
        }

        private void LogOnUIThread(string message)
        {
            Dispatcher.UIThread.InvokeAsync(() => 
            {
                if (_logBox != null) _logBox.Text += message + Environment.NewLine;
            });
        }

        public void Stop()
        {
            _watcher?.Dispose();
            _watcher = null;
            _window?.Close();
            _window = null;
            _logBox = null;
        }
    }
}<|MERGE_RESOLUTION|>--- conflicted
+++ resolved
@@ -1,11 +1,7 @@
 using Avalonia.Controls;
-<<<<<<< HEAD
-using Avalonia.Platform.Storage;
-=======
 using Avalonia.Interactivity;
 using Avalonia.Platform.Storage;
 using Avalonia.Threading;
->>>>>>> 7c3aabdd
 using System;
 using System.Collections.Generic;
 using System.IO;
@@ -15,29 +11,14 @@
 
 namespace Cycloside.Plugins.BuiltIn
 {
-<<<<<<< HEAD
-    private Window? _window;
-    private TextBox? _box;
-    private FileSystemWatcher? _watcher;
-    private string? _file;
-    private string? _filter;
-
-    public string Name => "Log Viewer";
-    public string Description => "Tail and filter log files";
-    public Version Version => new(0,1,0);
-    public Widgets.IWidget? Widget => null;
-
-    public void Start()
-=======
     public class LogViewerPlugin : IPlugin
->>>>>>> 7c3aabdd
     {
         private Window? _window;
         private TextBox? _logBox;
         private FileSystemWatcher? _watcher;
         private string? _currentFilePath;
         private long _lastReadPosition = 0;
-        
+
         // In-memory cache for performance
         private readonly List<string> _allLines = new List<string>();
         private string _currentFilter = string.Empty;
@@ -54,21 +35,21 @@
             openButton.Click += async (s, e) => await SelectAndLoadFileAsync();
 
             var filterBox = new TextBox { Watermark = "Filter (case-insensitive)" };
-            filterBox.TextChanged += (s, e) => 
+            filterBox.TextChanged += (s, e) =>
             {
                 _currentFilter = filterBox.Text ?? string.Empty;
                 UpdateDisplayedLog();
             };
 
             var optionsPanel = new StackPanel { Orientation = Avalonia.Layout.Orientation.Horizontal, Margin = new Avalonia.Thickness(5) };
-            var autoScrollCheck = new CheckBox { Content = "Auto-Scroll", IsChecked = true, Margin = new Avalonia.Thickness(5,0) };
-            var wrapLinesCheck = new CheckBox { Content = "Wrap Lines", IsChecked = false, Margin = new Avalonia.Thickness(5,0) };
+            var autoScrollCheck = new CheckBox { Content = "Auto-Scroll", IsChecked = true, Margin = new Avalonia.Thickness(5, 0) };
+            var wrapLinesCheck = new CheckBox { Content = "Wrap Lines", IsChecked = false, Margin = new Avalonia.Thickness(5, 0) };
             wrapLinesCheck.IsCheckedChanged += (s, e) =>
             {
                 if (_logBox != null)
                 {
-                    _logBox.TextWrapping = (e.IsChecked ?? false) 
-                        ? Avalonia.Media.TextWrapping.Wrap 
+                    _logBox.TextWrapping = (e.IsChecked ?? false)
+                        ? Avalonia.Media.TextWrapping.Wrap
                         : Avalonia.Media.TextWrapping.NoWrap;
                 }
             };
@@ -107,11 +88,11 @@
                 Content = mainPanel
             };
 
-            _logBox.TextChanged += (s, e) => 
-            {
-                if(autoScrollCheck.IsChecked == true)
-                {
-                    _logBox.CaretIndex = _logBox.Text.Length;
+            _logBox.TextChanged += (s, e) =>
+            {
+                if (autoScrollCheck.IsChecked == true)
+                {
+                    _logBox.CaretIndex = _logBox.Text?.Length ?? 0;
                 }
             };
 
@@ -145,19 +126,8 @@
         /// </summary>
         private async Task LoadInitialFileAsync()
         {
-<<<<<<< HEAD
-            if (_window == null) return;
-            var files = await _window.StorageProvider.OpenFilePickerAsync(new FilePickerOpenOptions());
-            var path = files.Count > 0 ? files[0].TryGetLocalPath() : null;
-            if (!string.IsNullOrWhiteSpace(path) && File.Exists(path))
-            {
-                _file = path;
-                StartTailing(_file);
-            }
-        };
-=======
             if (string.IsNullOrEmpty(_currentFilePath) || _logBox == null) return;
-            
+
             _logBox.Text = $"Loading '{Path.GetFileName(_currentFilePath)}'...";
             _allLines.Clear();
             _lastReadPosition = 0;
@@ -169,7 +139,7 @@
                     // Use a stream to handle large files gracefully.
                     using var fs = new FileStream(_currentFilePath, FileMode.Open, FileAccess.Read, FileShare.ReadWrite);
                     using var sr = new StreamReader(fs, Encoding.UTF8);
-                    
+
                     string? line;
                     while ((line = sr.ReadLine()) != null)
                     {
@@ -180,7 +150,7 @@
                 catch (Exception ex)
                 {
                     // Dispatch error message back to the UI thread.
-                    Dispatcher.UIThread.InvokeAsync(() => _logBox.Text = $"Error loading file: {ex.Message}");
+                    LogOnUIThread($"Error loading file: {ex.Message}");
                 }
             });
 
@@ -194,13 +164,12 @@
         {
             _watcher?.Dispose();
             if (string.IsNullOrEmpty(_currentFilePath)) return;
->>>>>>> 7c3aabdd
 
             var directory = Path.GetDirectoryName(_currentFilePath);
             var fileName = Path.GetFileName(_currentFilePath);
 
             if (directory == null || fileName == null) return;
-            
+
             try
             {
                 _watcher = new FileSystemWatcher(directory, fileName)
@@ -221,21 +190,21 @@
         private async Task OnFileChangedAsync()
         {
             if (string.IsNullOrEmpty(_currentFilePath)) return;
-            
+
             await Task.Run(() =>
             {
                 try
                 {
                     using var fs = new FileStream(_currentFilePath, FileMode.Open, FileAccess.Read, FileShare.ReadWrite);
-                    if (fs.Length <= _lastReadPosition) // File was likely truncated or rewritten
+                    if (fs.Length < _lastReadPosition) // File was likely truncated or rewritten
                     {
-                        _lastReadPosition = 0; 
+                        _lastReadPosition = 0;
                         _allLines.Clear();
                     }
-                    
+
                     fs.Seek(_lastReadPosition, SeekOrigin.Begin);
                     using var sr = new StreamReader(fs, Encoding.UTF8);
-                    
+
                     string? line;
                     while ((line = sr.ReadLine()) != null)
                     {
@@ -243,7 +212,11 @@
                     }
                     _lastReadPosition = fs.Position;
                 }
-                catch (Exception) { /* Ignore read errors, will retry on next change */ }
+                catch (IOException) { /* Ignore read errors if file is in use, will retry on next change */ }
+                catch (Exception ex)
+                {
+                    LogOnUIThread($"[ERROR] reading file change: {ex.Message}");
+                }
             });
 
             UpdateDisplayedLog();
@@ -273,9 +246,13 @@
 
         private void LogOnUIThread(string message)
         {
-            Dispatcher.UIThread.InvokeAsync(() => 
-            {
-                if (_logBox != null) _logBox.Text += message + Environment.NewLine;
+            Dispatcher.UIThread.InvokeAsync(() =>
+            {
+                if (_logBox != null)
+                {
+                    var fullMessage = $"[{DateTime.Now:HH:mm:ss}] {message}{Environment.NewLine}";
+                    _logBox.AppendText(fullMessage);
+                }
             });
         }
 
