using Avalonia.Controls;
using Avalonia.Interactivity;
using Avalonia.Platform.Storage;
using Avalonia.Threading;
using System;
using System.Collections.Generic;
using System.IO;
using System.Linq;
using System.Text;
using System.Threading;
using System.Threading.Tasks;

namespace Cycloside.Plugins.BuiltIn
{
    public class LogViewerPlugin : IPlugin, IDisposable
    {
        private Window? _window;
        private TextBox? _logBox;
        private CheckBox? _autoScrollCheck;
        private FileSystemWatcher? _watcher;
        private string? _currentFilePath;
        private long _lastReadPosition = 0;

        private readonly List<string> _allLines = new List<string>();
        private string _currentFilter = string.Empty;

        private readonly SemaphoreSlim _fileReadLock = new SemaphoreSlim(1, 1);

        public string Name => "Log Viewer";
        public string Description => "Tail and filter log files in real-time. Now with auto-loading and saving!";
        public Version Version => new Version(0, 5, 0); // Incremented for new features
        public Widgets.IWidget? Widget => null;
        
        // --- NEW: Helper to get the application's log directory ---
        private string GetLogDirectory()
        {
            // Assumes a "logs" directory exists next to the application's executable.
            // This is a common pattern for log file locations.
            var exePath = AppDomain.CurrentDomain.BaseDirectory;
            return Path.Combine(exePath, "logs");
        }

        public void Start()
        {
            // --- Create UI Controls ---
            var openButton = new Button { Content = "Open Log File" };
            openButton.Click += async (s, e) => await SelectAndLoadFileAsync();

            // --- NEW: Add a Save button ---
            var saveButton = new Button { Content = "Save Log As...", Margin = new Thickness(5,0) };
            saveButton.Click += async (s, e) => await SaveLogAsync();

            var filterBox = new TextBox { Watermark = "Filter (case-insensitive)" };
            filterBox.TextChanged += (s, e) =>
            {
                _currentFilter = filterBox.Text ?? string.Empty;
                UpdateDisplayedLog();
            };

<<<<<<< HEAD
            var optionsPanel = new StackPanel { Orientation = Avalonia.Layout.Orientation.Horizontal, Margin = new Avalonia.Thickness(5) };
            var autoScrollCheck = new CheckBox { Content = "Auto-Scroll", IsChecked = true, Margin = new Avalonia.Thickness(5, 0) };
            var wrapLinesCheck = new CheckBox { Content = "Wrap Lines", IsChecked = false, Margin = new Avalonia.Thickness(5, 0) };
            wrapLinesCheck.Checked += (s, e) =>
            {
                if (_logBox != null)
                {
                    _logBox.TextWrapping = Avalonia.Media.TextWrapping.Wrap;
                }
            };
            wrapLinesCheck.Unchecked += (s, e) =>
            {
                if (_logBox != null)
                {
                    _logBox.TextWrapping = Avalonia.Media.TextWrapping.NoWrap;
=======
            var optionsPanel = new StackPanel { Orientation = Avalonia.Layout.Orientation.Horizontal, Margin = new Thickness(5) };
            _autoScrollCheck = new CheckBox { Content = "Auto-Scroll", IsChecked = true, Margin = new Thickness(5, 0) };
            var wrapLinesCheck = new CheckBox { Content = "Wrap Lines", IsChecked = false, Margin = new Thickness(5, 0) };
            wrapLinesCheck.IsCheckedChanged += (_, _) =>
            {
                if (_logBox != null)
                {
                    _logBox.TextWrapping = wrapLinesCheck.IsChecked == true
                        ? Avalonia.Media.TextWrapping.Wrap
                        : Avalonia.Media.TextWrapping.NoWrap;
>>>>>>> 214af632
                }
            };
            optionsPanel.Children.Add(_autoScrollCheck);
            optionsPanel.Children.Add(wrapLinesCheck);

            _logBox = new TextBox
            {
                IsReadOnly = true,
                AcceptsReturn = true,
                TextWrapping = Avalonia.Media.TextWrapping.NoWrap,
                FontFamily = "Cascadia Code,Consolas,Menlo,monospace",
                Margin = new Thickness(5)
            };
            ScrollViewer.SetHorizontalScrollBarVisibility(_logBox, ScrollBarVisibility.Auto);
            ScrollViewer.SetVerticalScrollBarVisibility(_logBox, ScrollBarVisibility.Auto);
            _logBox.TextChanged += OnLogBoxTextChanged;

            // --- Assemble UI Layout ---
            var topPanel = new DockPanel { Margin = new Thickness(5) };
            var buttonPanel = new StackPanel { Orientation = Avalonia.Layout.Orientation.Horizontal };
            buttonPanel.Children.Add(openButton);
            buttonPanel.Children.Add(saveButton);
            
            DockPanel.SetDock(buttonPanel, Dock.Left);
            topPanel.Children.Add(buttonPanel);
            topPanel.Children.Add(filterBox); 

            var mainPanel = new DockPanel();
            DockPanel.SetDock(topPanel, Dock.Top);
            DockPanel.SetDock(optionsPanel, Dock.Top);
            mainPanel.Children.Add(topPanel);
            mainPanel.Children.Add(optionsPanel);
            mainPanel.Children.Add(_logBox); 

            // --- Create and Show Window ---
            _window = new Window
            {
                Title = "Log Viewer",
                Width = 800,
                Height = 600,
                Content = mainPanel
            };

            _window.Show();

            // --- NEW: Automatically load the default Cycloside log on startup ---
            Dispatcher.UIThread.InvokeAsync(AttemptToLoadDefaultLogAsync);
        }
        
        private void OnLogBoxTextChanged(object? sender, TextChangedEventArgs e)
        {
            // Correct auto-scroll logic for Avalonia
            if (_autoScrollCheck?.IsChecked == true && _logBox != null)
            {
                _logBox.CaretIndex = _logBox.Text?.Length ?? 0;
            }
        }
        
        // --- NEW: Logic to find and load the latest log file automatically ---
        private async Task AttemptToLoadDefaultLogAsync()
        {
            var logDir = GetLogDirectory();
            if (!Directory.Exists(logDir))
            {
                LogOnUIThread($"[INFO] Log directory not found at '{logDir}'. Please open a file manually.");
                return;
            }

            // Find the most recently written log file in the directory
            var latestLogFile = new DirectoryInfo(logDir)
                .GetFiles("*.log")
                .OrderByDescending(f => f.LastWriteTime)
                .FirstOrDefault();

            if (latestLogFile != null)
            {
                await LoadFile(latestLogFile.FullName);
            }
            else
            {
                LogOnUIThread($"[INFO] No .log files found in '{logDir}'. Please open a file manually.");
            }
        }

        // --- NEW: Centralized file loading logic ---
        private async Task LoadFile(string path)
        {
            _watcher?.Dispose();
            _currentFilePath = path;
            if (!string.IsNullOrWhiteSpace(_currentFilePath) && File.Exists(_currentFilePath))
            {
                await LoadInitialFileAsync();
                StartWatching();
            }
        }

        // --- IMPROVED: File picker now starts in the log directory ---
        private async Task SelectAndLoadFileAsync()
        {
            if (_window == null) return;

            // Get the suggested directory
            var logDir = GetLogDirectory();
            var startLocation = await _window.StorageProvider.TryGetFolderFromPathAsync(logDir);

            var result = await _window.StorageProvider.OpenFilePickerAsync(new FilePickerOpenOptions
            {
                Title = "Select a log file to view",
                AllowMultiple = false,
<<<<<<< HEAD
                FileTypeFilter = new[] { FilePickerFileTypes.All }
=======
                FileTypeFilter = new[] { new FilePickerFileType("Log Files") { Patterns = new[] { "*.log", "*.txt" } }, FilePickerFileTypes.All },
                SuggestedStartLocation = startLocation // Set the start location!
>>>>>>> 214af632
            });

            var file = result.FirstOrDefault();
            if (file?.Path.LocalPath != null)
            {
                await LoadFile(file.Path.LocalPath);
            }
        }

        // --- NEW: Save the current log view to a file ---
        private async Task SaveLogAsync()
        {
            if (_window == null || _logBox == null) return;

            var file = await _window.StorageProvider.SaveFilePickerAsync(new FilePickerSaveOptions
            {
                Title = "Save Log As...",
                SuggestedFileName = $"log_snapshot_{DateTime.Now:yyyyMMdd_HHmmss}.txt",
                DefaultExtension = "txt",
                FileTypeChoices = new[] { new FilePickerFileType("Text File") { Patterns = new[] { "*.txt" } } }
            });

            if (file?.Path.LocalPath != null)
            {
                try
                {
                    var textToSave = _logBox.Text;
                    await File.WriteAllTextAsync(file.Path.LocalPath, textToSave);
                }
                catch (Exception ex)
                {
                    LogOnUIThread($"[ERROR] Could not save file: {ex.Message}");
                }
            }
        }

        private async Task LoadInitialFileAsync()
        {
            if (string.IsNullOrEmpty(_currentFilePath) || _logBox == null) return;

            await _fileReadLock.WaitAsync();
            try
            {
                await Dispatcher.UIThread.InvokeAsync(() => _logBox.Text = $"Loading '{Path.GetFileName(_currentFilePath)}'...");
                _allLines.Clear();
                _lastReadPosition = 0;

                await Task.Run(() =>
                {
                    try
                    {
                        using var fs = new FileStream(_currentFilePath, FileMode.Open, FileAccess.Read, FileShare.ReadWrite);
                        using var sr = new StreamReader(fs, Encoding.UTF8);
                        string? line;
                        while ((line = sr.ReadLine()) != null)
                        {
                            _allLines.Add(line);
                        }
                        _lastReadPosition = fs.Position;
                    }
                    catch (Exception ex)
                    {
                        LogOnUIThread($"[ERROR] Error loading file: {ex.Message}");
                    }
                });
                UpdateDisplayedLog();
            }
            finally
            {
                _fileReadLock.Release();
            }
        }

        private void StartWatching()
        {
            _watcher?.Dispose();
            if (string.IsNullOrEmpty(_currentFilePath)) return;

            var directory = Path.GetDirectoryName(_currentFilePath);
            var fileName = Path.GetFileName(_currentFilePath);
            if (directory == null || fileName == null) return;

            try
            {
                _watcher = new FileSystemWatcher(directory, fileName)
                {
                    NotifyFilter = NotifyFilters.LastWrite | NotifyFilters.Size,
                    EnableRaisingEvents = true
                };
                _watcher.Changed += async (s, e) => await OnFileChangedAsync();
            }
            catch (Exception ex)
            {
                LogOnUIThread($"[ERROR] Could not start watcher. Reason: {ex.Message}");
            }
        }

        private async Task OnFileChangedAsync()
        {
            if (string.IsNullOrEmpty(_currentFilePath) || !_fileReadLock.Wait(0)) return;

            try
            {
                List<string> newLines = new List<string>();
                await Task.Run(() =>
                {
                    try
                    {
                        using var fs = new FileStream(_currentFilePath, FileMode.Open, FileAccess.Read, FileShare.ReadWrite);
                        if (fs.Length < _lastReadPosition)
                        {
                            _allLines.Clear();
                            _lastReadPosition = 0;
                        }

                        fs.Seek(_lastReadPosition, SeekOrigin.Begin);
                        using var sr = new StreamReader(fs, Encoding.UTF8);
                        string? line;
                        while ((line = sr.ReadLine()) != null)
                        {
                            newLines.Add(line);
                        }
                        _lastReadPosition = fs.Position;
                    }
                    catch (IOException) { /* Ignore read errors */ }
                    catch (Exception ex)
                    {
                        newLines.Add($"[ERROR] reading file change: {ex.Message}");
                    }
                });

                if (newLines.Any())
                {
                    _allLines.AddRange(newLines);
                    UpdateDisplayedLog();
                }
            }
            finally
            {
                _fileReadLock.Release();
            }
        }

        private void UpdateDisplayedLog()
        {
            var sb = new StringBuilder();
            IEnumerable<string> filteredLines = _allLines;

            if (!string.IsNullOrWhiteSpace(_currentFilter))
            {
                filteredLines = _allLines.Where(l => l.Contains(_currentFilter, StringComparison.OrdinalIgnoreCase));
            }

            foreach (var line in filteredLines)
            {
                sb.AppendLine(line);
            }

            var textToShow = sb.ToString();
            Dispatcher.UIThread.InvokeAsync(() =>
            {
                if (_logBox != null)
                {
                    _logBox.Text = textToShow;
                }
            });
        }

        private void LogOnUIThread(string message)
        {
<<<<<<< HEAD
            Dispatcher.UIThread.InvokeAsync(() =>
            {
                if (_logBox != null)
                {
                    var fullMessage = $"[{DateTime.Now:HH:mm:ss}] {message}{Environment.NewLine}";
                    _logBox.Text += fullMessage;
                }
            });
=======
            var fullMessage = $"[{DateTime.Now:HH:mm:ss}] {message}";
            _allLines.Add(fullMessage);
            UpdateDisplayedLog();
>>>>>>> 214af632
        }

        public void Stop()
        {
            Dispose();
        }

        public void Dispose()
        {
            _watcher?.Dispose();
            _fileReadLock.Dispose();
            _window?.Close();
            _window = null;
            _watcher = null;
            _logBox = null;
            GC.SuppressFinalize(this);
        }
    }
}<|MERGE_RESOLUTION|>--- conflicted
+++ resolved
@@ -47,7 +47,7 @@
             openButton.Click += async (s, e) => await SelectAndLoadFileAsync();
 
             // --- NEW: Add a Save button ---
-            var saveButton = new Button { Content = "Save Log As...", Margin = new Thickness(5,0) };
+            var saveButton = new Button { Content = "Save Log As...", Margin = new Avalonia.Thickness(5,0) };
             saveButton.Click += async (s, e) => await SaveLogAsync();
 
             var filterBox = new TextBox { Watermark = "Filter (case-insensitive)" };
@@ -57,26 +57,9 @@
                 UpdateDisplayedLog();
             };
 
-<<<<<<< HEAD
             var optionsPanel = new StackPanel { Orientation = Avalonia.Layout.Orientation.Horizontal, Margin = new Avalonia.Thickness(5) };
-            var autoScrollCheck = new CheckBox { Content = "Auto-Scroll", IsChecked = true, Margin = new Avalonia.Thickness(5, 0) };
+            _autoScrollCheck = new CheckBox { Content = "Auto-Scroll", IsChecked = true, Margin = new Avalonia.Thickness(5, 0) };
             var wrapLinesCheck = new CheckBox { Content = "Wrap Lines", IsChecked = false, Margin = new Avalonia.Thickness(5, 0) };
-            wrapLinesCheck.Checked += (s, e) =>
-            {
-                if (_logBox != null)
-                {
-                    _logBox.TextWrapping = Avalonia.Media.TextWrapping.Wrap;
-                }
-            };
-            wrapLinesCheck.Unchecked += (s, e) =>
-            {
-                if (_logBox != null)
-                {
-                    _logBox.TextWrapping = Avalonia.Media.TextWrapping.NoWrap;
-=======
-            var optionsPanel = new StackPanel { Orientation = Avalonia.Layout.Orientation.Horizontal, Margin = new Thickness(5) };
-            _autoScrollCheck = new CheckBox { Content = "Auto-Scroll", IsChecked = true, Margin = new Thickness(5, 0) };
-            var wrapLinesCheck = new CheckBox { Content = "Wrap Lines", IsChecked = false, Margin = new Thickness(5, 0) };
             wrapLinesCheck.IsCheckedChanged += (_, _) =>
             {
                 if (_logBox != null)
@@ -84,7 +67,6 @@
                     _logBox.TextWrapping = wrapLinesCheck.IsChecked == true
                         ? Avalonia.Media.TextWrapping.Wrap
                         : Avalonia.Media.TextWrapping.NoWrap;
->>>>>>> 214af632
                 }
             };
             optionsPanel.Children.Add(_autoScrollCheck);
@@ -96,14 +78,14 @@
                 AcceptsReturn = true,
                 TextWrapping = Avalonia.Media.TextWrapping.NoWrap,
                 FontFamily = "Cascadia Code,Consolas,Menlo,monospace",
-                Margin = new Thickness(5)
+                Margin = new Avalonia.Thickness(5)
             };
             ScrollViewer.SetHorizontalScrollBarVisibility(_logBox, ScrollBarVisibility.Auto);
             ScrollViewer.SetVerticalScrollBarVisibility(_logBox, ScrollBarVisibility.Auto);
             _logBox.TextChanged += OnLogBoxTextChanged;
 
             // --- Assemble UI Layout ---
-            var topPanel = new DockPanel { Margin = new Thickness(5) };
+            var topPanel = new DockPanel { Margin = new Avalonia.Thickness(5) };
             var buttonPanel = new StackPanel { Orientation = Avalonia.Layout.Orientation.Horizontal };
             buttonPanel.Children.Add(openButton);
             buttonPanel.Children.Add(saveButton);
@@ -194,12 +176,8 @@
             {
                 Title = "Select a log file to view",
                 AllowMultiple = false,
-<<<<<<< HEAD
-                FileTypeFilter = new[] { FilePickerFileTypes.All }
-=======
                 FileTypeFilter = new[] { new FilePickerFileType("Log Files") { Patterns = new[] { "*.log", "*.txt" } }, FilePickerFileTypes.All },
                 SuggestedStartLocation = startLocation // Set the start location!
->>>>>>> 214af632
             });
 
             var file = result.FirstOrDefault();
@@ -370,20 +348,9 @@
 
         private void LogOnUIThread(string message)
         {
-<<<<<<< HEAD
-            Dispatcher.UIThread.InvokeAsync(() =>
-            {
-                if (_logBox != null)
-                {
-                    var fullMessage = $"[{DateTime.Now:HH:mm:ss}] {message}{Environment.NewLine}";
-                    _logBox.Text += fullMessage;
-                }
-            });
-=======
             var fullMessage = $"[{DateTime.Now:HH:mm:ss}] {message}";
             _allLines.Add(fullMessage);
             UpdateDisplayedLog();
->>>>>>> 214af632
         }
 
         public void Stop()
