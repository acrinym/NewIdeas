using Cycloside; // access SettingsManager and other core services
using System;
using System.Collections.Generic;
using System.IO;
using System.Linq;
using System.Reflection;
using System.Runtime.Loader;
using System.Threading;

namespace Cycloside.Plugins
{
    /// <summary>
    /// A private helper class to hold all information about a loaded plugin.
    /// This is crucial for correctly managing the plugin's lifecycle, especially for unloading.
    /// </summary>
    internal class PluginInfo
    {
        public IPlugin Instance { get; }
        public bool IsEnabled { get; set; }
        public PluginChangeStatus Status { get; set; }

        // These are only set for plugins loaded from a DLL, not for built-in ones.
        public AssemblyLoadContext? LoadContext { get; }
        public string? FilePath { get; }
        public WeakReference? WeakRefToContext { get; }

        public PluginInfo(IPlugin instance, AssemblyLoadContext? context = null, string? filePath = null)
        {
            Instance = instance;
            LoadContext = context;
            FilePath = filePath;
            IsEnabled = false; // Plugins start as disabled until explicitly enabled.
            Status = PluginChangeStatus.None;
            if (context != null)
            {
                WeakRefToContext = new WeakReference(context, trackResurrection: true);
            }
        }
    }
    
    public class PluginManager
    {
        // FIX: The core data structure is now a list of PluginInfo objects.
        // This allows us to track not just the plugin, but its load context and state.
        private readonly List<PluginInfo> _pluginInfos = new();
        private readonly object _pluginLock = new();
        private FileSystemWatcher? _watcher;
        private readonly Action<string>? _notify;
        private Timer? _reloadTimer;

<<<<<<< HEAD
        /// <summary>
        /// Raised whenever <see cref="ReloadPlugins"/> completes successfully.
        /// The application listens to this to rebuild UI elements such as the
        /// tray menu.
        /// </summary>
=======
        // Exposed so the UI can rebuild when plugins change.
>>>>>>> 672d6dda
        public event Action? PluginsReloaded;

        public string PluginDirectory { get; }
        public bool IsolationEnabled { get; set; }
        public bool CrashLoggingEnabled { get; set; }

        // The public list of plugins is now derived from our internal list.
        public IReadOnlyList<IPlugin> Plugins => _pluginInfos.Select(p => p.Instance).ToList().AsReadOnly();

        public PluginManager(string pluginDirectory, Action<string>? notify = null)
        {
            PluginDirectory = pluginDirectory;
            _notify = notify;
            // Assuming SettingsManager is available
            IsolationEnabled = SettingsManager.Settings.PluginIsolation;
            CrashLoggingEnabled = SettingsManager.Settings.PluginCrashLogging;
        }

        public void StartWatching()
        {
            if (_watcher != null || !Directory.Exists(PluginDirectory)) return;

            _watcher = new FileSystemWatcher(PluginDirectory, "*.dll")
            {
                EnableRaisingEvents = true,
                NotifyFilter = NotifyFilters.LastWrite | NotifyFilters.FileName | NotifyFilters.CreationTime
            };

            // Use a timer to debounce file system events. This prevents multiple reloads
            // when a file is saved, as it can trigger several events in quick succession.
            _reloadTimer = new Timer(_ => ReloadPlugins(), null, Timeout.Infinite, Timeout.Infinite);

            var eventHandler = new FileSystemEventHandler((s, e) => _reloadTimer.Change(500, Timeout.Infinite));
            _watcher.Created += eventHandler;
            _watcher.Changed += eventHandler;
            _watcher.Deleted += eventHandler;
            _watcher.Renamed += new RenamedEventHandler((s, e) => _reloadTimer.Change(500, Timeout.Infinite));

            ApplyEnabledSettings();
        }

        public void LoadPlugins()
        {
            lock (_pluginLock)
            {
                if (!Directory.Exists(PluginDirectory))
                {
                    Directory.CreateDirectory(PluginDirectory);
                }

                foreach (var dll in Directory.GetFiles(PluginDirectory, "*.dll"))
                {
                    try
                    {
                        AssemblyLoadContext? context = null;
                        Assembly asm;

                        if (IsolationEnabled)
                        {
                            context = new PluginLoadContext(dll);
                            asm = context.LoadFromAssemblyPath(dll);
                        }
                        else
                        {
                            asm = Assembly.LoadFrom(dll);
                        }

                        var types = asm.GetTypes().Where(t => typeof(IPlugin).IsAssignableFrom(t) && !t.IsAbstract);
                        foreach (var type in types)
                        {
                            if (Activator.CreateInstance(type) is IPlugin plugin)
                            {
                                // Pass the context to the PluginInfo object so we can unload it later.
                                var info = new PluginInfo(plugin, context, dll);
                                _pluginInfos.Add(info);
                            }
                        }
                    }
                    catch (Exception ex)
                    {
                        Logger.Log($"Failed to load plugin {Path.GetFileName(dll)}: {ex.Message}");
                    }
                }
            }
        }
        
        /// <summary>
        /// The new, correct implementation for hot-reloading plugins.
        /// </summary>
        public void ReloadPlugins()
        {
            lock (_pluginLock)
            {
                StopAll(); // This now also unloads the assemblies.

                // Clear internal state
                _pluginInfos.Clear();
                
                // It's crucial to force garbage collection here to finalize the unloading process.
                GC.Collect();
                GC.WaitForPendingFinalizers();

                LoadPlugins();
                StartWatching();
                _notify?.Invoke("Plugins have been reloaded.");

                // Notify any listeners that plugins have changed so UI can refresh.
                PluginsReloaded?.Invoke();

                // Re-apply settings to the newly loaded plugins so reloaded
                // plugins are enabled or disabled based on the active profile.
                WorkspaceProfiles.Apply(SettingsManager.Settings.ActiveProfile, this);

                ApplyEnabledSettings();

                // Notify listeners that the plugin collection has changed.
                PluginsReloaded?.Invoke();
            }
        }

        public void StopAll()
        {
            lock (_pluginLock)
            {
                foreach (var info in _pluginInfos)
                {
                    DisablePlugin(info.Instance);
                }
                
                // This is the critical new step: Unload the contexts.
                foreach (var info in _pluginInfos.Where(p => p.LoadContext != null))
                {
                    info.LoadContext!.Unload();
                }

                _watcher?.Dispose();
                _watcher = null;
                _reloadTimer?.Dispose();
                _reloadTimer = null;
            }
        }

        public void AddPlugin(IPlugin plugin)
        {
            lock (_pluginLock)
            {
                if (_pluginInfos.Any(p => p.Instance.Name == plugin.Name)) return; // Don't add duplicates
                
                var info = new PluginInfo(plugin); // Built-in plugins have no context or path.
                
                var versions = SettingsManager.Settings.PluginVersions;
                if (!versions.TryGetValue(plugin.Name, out var ver))
                {
                    info.Status = PluginChangeStatus.New;
                }
                else if (ver != plugin.Version.ToString())
                {
                    info.Status = PluginChangeStatus.Updated;
                }

                versions[plugin.Name] = plugin.Version.ToString();
                SettingsManager.Save(); // Consider debouncing this if it's slow

                _pluginInfos.Add(info);
            }
        }
        
        private PluginInfo? GetInfo(IPlugin plugin) => _pluginInfos.FirstOrDefault(p => p.Instance == plugin);

        public void EnablePlugin(IPlugin plugin)
        {
            var info = GetInfo(plugin);
            if (info == null || info.IsEnabled) return;

            try
            {
                plugin.Start();
                info.IsEnabled = true;
            }
            catch (Exception ex)
            {
                info.IsEnabled = false;
                if (CrashLoggingEnabled)
                {
                    Logger.Log($"{plugin.Name} crashed on start: {ex.Message}");
                }
                _notify?.Invoke($"[{plugin.Name}] crashed and was disabled.");
            }
        }

        // StartPlugin is kept for backward compatibility with older code.
        // It simply calls EnablePlugin, which starts and tracks the plugin.
        public void StartPlugin(IPlugin plugin) => EnablePlugin(plugin);

        public void DisablePlugin(IPlugin plugin)
        {
            var info = GetInfo(plugin);
            if (info == null || !info.IsEnabled) return;

            try
            {
                plugin.Stop();
            }
            catch (Exception ex)
            {
                if (CrashLoggingEnabled)
                {
                    Logger.Log($"Error stopping {plugin.Name}: {ex.Message}");
                }
            }
            finally
            {
                info.IsEnabled = false;
            }
        }

        public bool IsEnabled(IPlugin plugin) => GetInfo(plugin)?.IsEnabled ?? false;
        public PluginChangeStatus GetStatus(IPlugin plugin) => GetInfo(plugin)?.Status ?? PluginChangeStatus.None;

        private void ApplyEnabledSettings()
        {
            var enabled = SettingsManager.Settings.PluginEnabled;
            foreach (var info in _pluginInfos)
            {
                if (enabled.TryGetValue(info.Instance.Name, out var shouldEnable) && shouldEnable)
                {
                    EnablePlugin(info.Instance);
                }
            }
        }
    }
}<|MERGE_RESOLUTION|>--- conflicted
+++ resolved
@@ -48,15 +48,12 @@
         private readonly Action<string>? _notify;
         private Timer? _reloadTimer;
 
-<<<<<<< HEAD
         /// <summary>
         /// Raised whenever <see cref="ReloadPlugins"/> completes successfully.
         /// The application listens to this to rebuild UI elements such as the
         /// tray menu.
         /// </summary>
-=======
         // Exposed so the UI can rebuild when plugins change.
->>>>>>> 672d6dda
         public event Action? PluginsReloaded;
 
         public string PluginDirectory { get; }
