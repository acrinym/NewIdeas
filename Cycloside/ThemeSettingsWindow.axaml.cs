--- conflicted
+++ resolved
@@ -12,44 +12,21 @@
 
 public partial class ThemeSettingsWindow : Window
 {
-<<<<<<< HEAD
-    // Expanded list of components so all built-in plugins can have skins
-    // assigned through the settings UI.
-    private readonly string[] _components = new[]
-    {
-        "Cycloside",
-        "Text Editor",
-        "MP3 Player",
-        "Terminal",
-        "Macro Engine",
-        "Process Monitor",
-        "Wallpaper Changer",
-        "Clipboard Manager",
-        "Date/Time Overlay",
-        "Disk Usage",
-        "Environment Editor",
-        "File Watcher",
-        "Jezzball",
-        "Log Viewer",
-        "QBasic Retro IDE",
-        "Task Scheduler",
-        "Widget Host",
-        "Winamp Visual Host",
-        "Plugins"
-    };
-    private readonly string[] _themes = new[] { "MintGreen", "Matrix", "Orange", "ConsoleGreen", "MonochromeOrange", "DeepBlue" };
-=======
     private readonly PluginManager _manager;
     private readonly string[] _themes;
->>>>>>> ebf98b26
     private readonly Dictionary<string, (CheckBox cb, ComboBox box)> _controls = new();
 
     public ThemeSettingsWindow(PluginManager manager)
     {
         _manager = manager;
+        
+        // Dynamically load theme names from the Themes/Global directory.
+        // This is the more robust approach from the 'main' branch.
         _themes = Directory.Exists(Path.Combine(AppContext.BaseDirectory, "Themes/Global"))
             ? Directory.GetFiles(Path.Combine(AppContext.BaseDirectory, "Themes/Global"), "*.axaml")
-                .Select(f => Path.GetFileNameWithoutExtension(f)).ToArray()
+                .Select(f => Path.GetFileNameWithoutExtension(f) ?? string.Empty)
+                .Where(s => !string.IsNullOrEmpty(s))
+                .ToArray()
             : Array.Empty<string>();
 
         InitializeComponent();
@@ -70,6 +47,8 @@
             return;
         panel.Children.Clear();
 
+        // Dynamically build the list of components starting with the main app,
+        // then adding all loaded plugins.
         var components = new List<string> { "Cycloside" };
         components.AddRange(_manager.Plugins.Select(p => p.Name));
 
@@ -95,6 +74,7 @@
             panel.Children.Add(row);
             _controls[comp] = (cb, box);
 
+            // Load the currently saved settings for this component.
             if (SettingsManager.Settings.ComponentSkins.TryGetValue(comp, out var skins) && skins.Count > 0)
             {
                 cb.IsChecked = true;
@@ -112,10 +92,10 @@
             if (pair.cb.IsChecked == true)
                 map[comp] = new List<string>
                 {
-                    pair.box.SelectedItem?.ToString() ?? _themes.FirstOrDefault() ?? "MintGreen"
+                    pair.box.SelectedItem?.ToString() ?? _themes.FirstOrDefault() ?? "Default" // Fallback to "Default"
                 };
         }
         SettingsManager.Save();
         Close();
     }
-}
+}