using System;
using System.Collections.Generic;
using System.IO;
using System.Linq;
using System.Timers;
using Cycloside.Plugins.BuiltIn; // Needed for the AudioData record

namespace Cycloside.Visuals
{
    public class VisPluginManager : IDisposable
    {
        private const string AudioDataTopic = "audio:data";

        private readonly List<WinampVisPluginAdapter> _plugins = new();
        private WinampVisPluginAdapter? _active;
        private Timer? _renderTimer;
        private VisHostWindow? _window;
        private readonly Action<object?> _busHandler;

        public IReadOnlyList<WinampVisPluginAdapter> Plugins => _plugins;

        public VisPluginManager()
        {
            // Create a single handler instance to be able to subscribe and unsubscribe correctly.
            _busHandler = OnAudioDataReceived;
        }

        public void Load(string directory)
        {
            if (!OperatingSystem.IsWindows()) return;
            if (!Directory.Exists(directory)) Directory.CreateDirectory(directory);
            foreach (var dll in Directory.GetFiles(directory, "vis_*.dll"))
            {
                var plugin = new WinampVisPluginAdapter(dll);
                if (plugin.Load())
                {
                    _plugins.Add(plugin);
                }
            }
        }

        public bool StartFirst()
        {
            var plugin = _plugins.FirstOrDefault();
            return plugin != null && StartPlugin(plugin);
        }

        public bool StartPlugin(WinampVisPluginAdapter plugin)
        {
            if (!_plugins.Contains(plugin)) return false;
<<<<<<< HEAD
            
            // FIX: Ensure any existing window is closed before creating a new one.
            _window?.Close();
            _window = new VisHostWindow();
            _window.Closed += (_, _) => StopPlugin(); // NEW: Ensure cleanup when window is closed by user.
=======

            _window?.Close();
            _window = new VisHostWindow();
            _window.Closed += (_, _) => StopPlugin();
>>>>>>> d293f3d2
            _window.Show();
            
            plugin.SetParent(_window.GetHandle());

            if (!plugin.Initialize()) return false;
            _active = plugin;
            
            // Subscribe to the audio data when the plugin starts
            PluginBus.Subscribe(AudioDataTopic, _busHandler);

            _renderTimer?.Stop();
<<<<<<< HEAD
            _renderTimer = new Timer(33); // ~30 FPS
=======
            _renderTimer = new System.Timers.Timer(33);
>>>>>>> d293f3d2
            _renderTimer.Elapsed += (_, _) => _active?.Render();
            _renderTimer.Start();
            return true;
        }

<<<<<<< HEAD
        // NEW: Method to properly stop the active visualization.
=======
>>>>>>> d293f3d2
        private void StopPlugin()
        {
            PluginBus.Unsubscribe(AudioDataTopic, _busHandler);
            _renderTimer?.Stop();
            _active?.Quit();
            _active = null;
            _window = null;
        }

        /// <summary>
        /// This method is called by the PluginBus whenever the MP3 player sends new data.
        /// </summary>
        private void OnAudioDataReceived(object? payload)
        {
            // If we have an active visualization and the data is the correct type, update it.
            if (_active != null && payload is AudioData audioData)
            {
                _active.UpdateAudioData(audioData);
            }
        }

        public void Dispose()
        {
            StopPlugin();
            foreach (var p in _plugins)
            {
                p.Quit();
            }
        }
    }
}<|MERGE_RESOLUTION|>--- conflicted
+++ resolved
@@ -1,118 +1,65 @@
 using System;
-using System.Collections.Generic;
-using System.IO;
-using System.Linq;
-using System.Timers;
-using Cycloside.Plugins.BuiltIn; // Needed for the AudioData record
+using System.Windows.Input;
 
-namespace Cycloside.Visuals
+namespace Cycloside.Services;
+
+/// <summary>
+/// A reusable command that relays its Execute and CanExecute
+/// logic to delegates. This is a foundational piece for the MVVM pattern.
+/// </summary>
+public class RelayCommand : ICommand
 {
-    public class VisPluginManager : IDisposable
+    private readonly Action<object?> _execute;
+    private readonly Predicate<object?>? _canExecute;
+
+    /// <summary>
+    /// Occurs when changes occur that affect whether or not the command should execute.
+    /// </summary>
+    public event EventHandler? CanExecuteChanged;
+
+    /// <summary>
+    /// Creates a new command.
+    /// </summary>
+    /// <param name="execute">The execution logic.</param>
+    /// <param name="canExecute">The execution status logic.</param>
+    public RelayCommand(Action<object?> execute, Predicate<object?>? canExecute = null)
     {
-        private const string AudioDataTopic = "audio:data";
+        _execute = execute ?? throw new ArgumentNullException(nameof(execute));
+        _canExecute = canExecute;
+    }
 
-        private readonly List<WinampVisPluginAdapter> _plugins = new();
-        private WinampVisPluginAdapter? _active;
-        private Timer? _renderTimer;
-        private VisHostWindow? _window;
-        private readonly Action<object?> _busHandler;
+    /// <summary>
+    /// Creates a new command that does not take a parameter.
+    /// </summary>
+    /// <param name="execute">The execution logic.</param>
+    public RelayCommand(Action execute) : this(_ => execute()) { }
 
-        public IReadOnlyList<WinampVisPluginAdapter> Plugins => _plugins;
+    /// <summary>
+    /// Determines whether the command can execute in its current state.
+    /// </summary>
+    /// <param name="parameter">Data used by the command. If the command does not require data to be passed, this object can be set to null.</param>
+    /// <returns>true if this command can be executed; otherwise, false.</returns>
+    public bool CanExecute(object? parameter)
+    {
+        return _canExecute == null || _canExecute(parameter);
+    }
 
-        public VisPluginManager()
-        {
-            // Create a single handler instance to be able to subscribe and unsubscribe correctly.
-            _busHandler = OnAudioDataReceived;
-        }
+    /// <summary>
+    /// Defines the method to be called when the command is invoked.
+    /// </summary>
+    /// <param name="parameter">Data used by the command. If the command does not require data to be passed, this object can be set to null.</param>
+    public void Execute(object? parameter)
+    {
+        _execute(parameter);
+    }
 
-        public void Load(string directory)
-        {
-            if (!OperatingSystem.IsWindows()) return;
-            if (!Directory.Exists(directory)) Directory.CreateDirectory(directory);
-            foreach (var dll in Directory.GetFiles(directory, "vis_*.dll"))
-            {
-                var plugin = new WinampVisPluginAdapter(dll);
-                if (plugin.Load())
-                {
-                    _plugins.Add(plugin);
-                }
-            }
-        }
-
-        public bool StartFirst()
-        {
-            var plugin = _plugins.FirstOrDefault();
-            return plugin != null && StartPlugin(plugin);
-        }
-
-        public bool StartPlugin(WinampVisPluginAdapter plugin)
-        {
-            if (!_plugins.Contains(plugin)) return false;
-<<<<<<< HEAD
-            
-            // FIX: Ensure any existing window is closed before creating a new one.
-            _window?.Close();
-            _window = new VisHostWindow();
-            _window.Closed += (_, _) => StopPlugin(); // NEW: Ensure cleanup when window is closed by user.
-=======
-
-            _window?.Close();
-            _window = new VisHostWindow();
-            _window.Closed += (_, _) => StopPlugin();
->>>>>>> d293f3d2
-            _window.Show();
-            
-            plugin.SetParent(_window.GetHandle());
-
-            if (!plugin.Initialize()) return false;
-            _active = plugin;
-            
-            // Subscribe to the audio data when the plugin starts
-            PluginBus.Subscribe(AudioDataTopic, _busHandler);
-
-            _renderTimer?.Stop();
-<<<<<<< HEAD
-            _renderTimer = new Timer(33); // ~30 FPS
-=======
-            _renderTimer = new System.Timers.Timer(33);
->>>>>>> d293f3d2
-            _renderTimer.Elapsed += (_, _) => _active?.Render();
-            _renderTimer.Start();
-            return true;
-        }
-
-<<<<<<< HEAD
-        // NEW: Method to properly stop the active visualization.
-=======
->>>>>>> d293f3d2
-        private void StopPlugin()
-        {
-            PluginBus.Unsubscribe(AudioDataTopic, _busHandler);
-            _renderTimer?.Stop();
-            _active?.Quit();
-            _active = null;
-            _window = null;
-        }
-
-        /// <summary>
-        /// This method is called by the PluginBus whenever the MP3 player sends new data.
-        /// </summary>
-        private void OnAudioDataReceived(object? payload)
-        {
-            // If we have an active visualization and the data is the correct type, update it.
-            if (_active != null && payload is AudioData audioData)
-            {
-                _active.UpdateAudioData(audioData);
-            }
-        }
-
-        public void Dispose()
-        {
-            StopPlugin();
-            foreach (var p in _plugins)
-            {
-                p.Quit();
-            }
-        }
+    /// <summary>
+    /// Method used to raise the CanExecuteChanged event
+    /// to indicate that the return value of the CanExecute
+    /// method has changed.
+    /// </summary>
+    public void NotifyCanExecuteChanged()
+    {
+        CanExecuteChanged?.Invoke(this, EventArgs.Empty);
     }
 }