--- conflicted
+++ resolved
@@ -14,12 +14,7 @@
     public class VisPluginManager : IDisposable
     {
         private readonly List<WinampVisPluginAdapter> _plugins = new();
-<<<<<<< HEAD
-        private WinampVisPluginAdapter? _active;
-        private Timer? _renderTimer;
-=======
         private WinampVisPluginAdapter? _activePlugin;
->>>>>>> c82939bb
         private VisHostWindow? _window;
         private DispatcherTimer? _renderTimer;
         private readonly Action<object?> _audioHandler;
@@ -67,28 +62,10 @@
                 StopPlugin();
             }
 
-<<<<<<< HEAD
-        public bool StartPlugin(WinampVisPluginAdapter plugin)
-        {
-            if (!_plugins.Contains(plugin)) return false;
-            
-            // FIX: Ensure any existing window is closed before creating a new one.
-            _window?.Close();
-            _window = new VisHostWindow();
-            _window.Closed += (_, _) => StopPlugin(); // NEW: Ensure cleanup when window is closed by user.
-=======
             _window = new VisHostWindow { Title = plugin.Description };
->>>>>>> c82939bb
             _window.Show();
             _window.Closed += (s, e) => StopPlugin();
 
-<<<<<<< HEAD
-            _renderTimer?.Stop();
-            _renderTimer = new Timer(33); // ~30 FPS
-            _renderTimer.Elapsed += (_, _) => _active?.Render();
-            _renderTimer.Start();
-            return true;
-=======
             plugin.SetParent(_window.GetHandle());
             if (plugin.Initialize())
             {
@@ -103,17 +80,6 @@
             {
                 _window.Close();
             }
->>>>>>> c82939bb
-        }
-
-        // NEW: Method to properly stop the active visualization.
-        private void StopPlugin()
-        {
-            PluginBus.Unsubscribe(AudioDataTopic, _busHandler);
-            _renderTimer?.Stop();
-            _active?.Quit();
-            _active = null;
-            _window = null;
         }
 
         /// <summary>
@@ -132,10 +98,6 @@
         /// </summary>
         public void StopPlugin()
         {
-<<<<<<< HEAD
-            StopPlugin();
-            foreach (var p in _plugins)
-=======
             _renderTimer?.Stop();
             _activePlugin?.Quit();
             _activePlugin = null;
@@ -151,7 +113,6 @@
             StopPlugin();
             PluginBus.Unsubscribe("audio:data", _audioHandler);
             foreach (var plugin in _plugins)
->>>>>>> c82939bb
             {
                 plugin.Quit();
             }
