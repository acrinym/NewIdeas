--- conflicted
+++ resolved
@@ -1,85 +1,63 @@
-<Window xmlns="https://github.com/avaloniaui"
-        xmlns:x="http://schemas.microsoft.com/winfx/2006/xaml"
-        xmlns:d="http://schemas.microsoft.com/expression/blend/2008"
-        xmlns:mc="http://schemas.openxmlformats.org/markup-compatibility/2006"
-        xmlns:vm="clr-namespace:Cycloside.ViewModels"
-        xmlns:p="clr-namespace:Cycloside.Plugins"
-        mc:Ignorable="d" d:DesignWidth="1280" d:DesignHeight="720"
-        x:Class="Cycloside.MainWindow"
-        x:Name="RootWindow"
-        x:DataType="vm:MainWindowViewModel"
-        Title="Cycloside"
-        WindowStartupLocation="CenterScreen"
-        Background="{DynamicResource ApplicationBackgroundBrush}">
-
-    <!--
-      The main window uses a DockPanel to structure the core UI elements:
-      - A Menu is docked to the top.
-      - A status bar could be docked to the bottom.
-      - The main content area fills the rest of the space.
-    -->
-    <DockPanel>
-
-        <!-- === Top Menu Bar === -->
-        <Menu DockPanel.Dock="Top">
-            <MenuItem Header="_File">
-                <!-- The Exit command will be handled by the ViewModel -->
-                <MenuItem Header="E_xit" Command="{Binding ExitCommand}" />
-            </MenuItem>
-            <MenuItem Header="_Plugins"
-                      ItemsSource="{Binding AvailablePlugins}">
-                <!--
-                  Dynamically generate a menu item for each available plugin.
-                  Each item invokes the StartPluginCommand when clicked.
-                -->
-                <MenuItem.ItemTemplate>
-                    <DataTemplate x:DataType="p:IPlugin">
-                        <MenuItem Header="{Binding Name}"
-                                  Command="{Binding DataContext.StartPluginCommand, ElementName=RootWindow}"
-                                  CommandParameter="{Binding}" />
-                    </DataTemplate>
-                </MenuItem.ItemTemplate>
-            </MenuItem>
-            <MenuItem Header="_Settings">
-                <MenuItem Header="_Control Panel..." Click="OpenControlPanel"/>
-                <MenuItem Header="Theme _Settings..." Click="OpenThemeSettings"/>
-                <MenuItem Header="Skin/Theme _Editor..." Click="OpenSkinEditor"/>
-            </MenuItem>
-        </Menu>
-
-        <!-- === Main Content Area === -->
-        <!-- 
-          This Canvas acts as the "desktop" or "workspace" for your application.
-          Plugins like the Widget Host will add their UI elements here.
-          The background is a subtle radial gradient for visual appeal.
-        -->
-        <Grid>
-            <Canvas Name="DesktopCanvas">
-                <Canvas.Background>
-                    <RadialGradientBrush Center="50%,50%" GradientOrigin="50%,50%" RadiusX="70%" RadiusY="70%">
-                        <GradientStop Color="{DynamicResource ThemeAccentColor4}" Offset="0" />
-                        <GradientStop Color="{DynamicResource ThemeBackgroundColor}" Offset="1" />
-                    </RadialGradientBrush>
-                </Canvas.Background>
-            </Canvas>
-<<<<<<< HEAD
-            <TabControl ItemsSource="{Binding WorkspaceItems}"
-=======
-            <TabControl Items="{Binding WorkspaceItems}"
->>>>>>> 992fa49d
-                        SelectedItem="{Binding SelectedWorkspaceItem, Mode=TwoWay}">
-                <TabControl.ItemTemplate>
-                    <DataTemplate x:DataType="vm:WorkspaceItemViewModel">
-                        <TextBlock Text="{Binding Header}" Margin="5,2"/>
-                    </DataTemplate>
-                </TabControl.ItemTemplate>
-                <TabControl.ContentTemplate>
-                    <DataTemplate x:DataType="vm:WorkspaceItemViewModel">
-                        <ContentControl Content="{Binding View}" />
-                    </DataTemplate>
-                </TabControl.ContentTemplate>
-            </TabControl>
-        </Grid>
-
-    </DockPanel>
-</Window>
+<Window xmlns="https://github.com/avaloniaui"
+        xmlns:x="http://schemas.microsoft.com/winfx/2006/xaml"
+        xmlns:d="http://schemas.microsoft.com/expression/blend/2008"
+        xmlns:mc="http://schemas.openxmlformats.org/markup-compatibility/2006"
+        xmlns:vm="clr-namespace:Cycloside.ViewModels"
+        xmlns:p="clr-namespace:Cycloside.Plugins"
+        mc:Ignorable="d" d:DesignWidth="1280" d:DesignHeight="720"
+        x:Class="Cycloside.MainWindow"
+        x:Name="RootWindow"
+        x:DataType="vm:MainWindowViewModel"
+        Title="Cycloside"
+        WindowStartupLocation="CenterScreen"
+        Background="{DynamicResource ApplicationBackgroundBrush}">
+
+    <DockPanel>
+
+        <Menu DockPanel.Dock="Top">
+            <MenuItem Header="_File">
+                <MenuItem Header="E_xit" Command="{Binding ExitCommand}" />
+            </MenuItem>
+            <MenuItem Header="_Plugins"
+                      ItemsSource="{Binding AvailablePlugins}">
+                <MenuItem.ItemTemplate>
+                    <DataTemplate x:DataType="p:IPlugin">
+                        <MenuItem Header="{Binding Name}"
+                                  Command="{Binding DataContext.StartPluginCommand, ElementName=RootWindow}"
+                                  CommandParameter="{Binding}" />
+                    </DataTemplate>
+                </MenuItem.ItemTemplate>
+            </MenuItem>
+            <MenuItem Header="_Settings">
+                <MenuItem Header="_Control Panel..." Click="OpenControlPanel"/>
+                <MenuItem Header="Theme _Settings..." Click="OpenThemeSettings"/>
+                <MenuItem Header="Skin/Theme _Editor..." Click="OpenSkinEditor"/>
+            </MenuItem>
+        </Menu>
+
+        <Grid>
+            <Canvas Name="DesktopCanvas">
+                <Canvas.Background>
+                    <RadialGradientBrush Center="50%,50%" GradientOrigin="50%,50%" RadiusX="70%" RadiusY="70%">
+                        <GradientStop Color="{DynamicResource ThemeAccentColor4}" Offset="0" />
+                        <GradientStop Color="{DynamicResource ThemeBackgroundColor}" Offset="1" />
+                    </RadialGradientBrush>
+                </Canvas.Background>
+            </Canvas>
+            <TabControl ItemsSource="{Binding WorkspaceItems}"
+                        SelectedItem="{Binding SelectedWorkspaceItem, Mode=TwoWay}">
+                <TabControl.ItemTemplate>
+                    <DataTemplate x:DataType="vm:WorkspaceItemViewModel">
+                        <TextBlock Text="{Binding Header}" Margin="5,2"/>
+                    </DataTemplate>
+                </TabControl.ItemTemplate>
+                <TabControl.ContentTemplate>
+                    <DataTemplate x:DataType="vm:WorkspaceItemViewModel">
+                        <ContentControl Content="{Binding View}" />
+                    </DataTemplate>
+                </TabControl.ContentTemplate>
+            </TabControl>
+        </Grid>
+
+    </DockPanel>
+</Window>