<Window xmlns="https://github.com/avaloniaui"
        xmlns:x="http://schemas.microsoft.com/winfx/2006/xaml"
        xmlns:d="http://schemas.microsoft.com/expression/blend/2008"
        xmlns:mc="http://schemas.openxmlformats.org/markup-compatibility/2006"
        xmlns:vm="clr-namespace:Cycloside.ViewModels"
        xmlns:p="clr-namespace:Cycloside.Plugins"
        mc:Ignorable="d" d:DesignWidth="1280" d:DesignHeight="720"
        x:Class="Cycloside.MainWindow"
        x:Name="RootWindow"
        x:DataType="vm:MainWindowViewModel"
        Title="Cycloside"
        WindowStartupLocation="CenterScreen"
        Background="{DynamicResource ApplicationBackgroundBrush}">

    <DockPanel>

        <Menu DockPanel.Dock="Top">
            <MenuItem Header="_File">
                <MenuItem Header="E_xit" Command="{Binding ExitCommand}" />
            </MenuItem>
<<<<<<< HEAD
            <MenuItem Header="_Plugins"
                      ItemsSource="{Binding AvailablePlugins}">
                <MenuItem.ItemTemplate>
                    <DataTemplate x:DataType="p:IPlugin">
                        <MenuItem Header="{Binding Name}">
                            <MenuItem Header="Open as Tab"
                                      Command="{Binding DataContext.StartPluginCommand, ElementName=RootWindow}"
                                      CommandParameter="{Binding}"
                                      IsVisible="{Binding Converter={StaticResource IsWorkspaceItemConverter}}"/>
                            <MenuItem Header="Open in Window"
                                      Command="{Binding DataContext.StartPluginWindowCommand, ElementName=RootWindow}"
                                      CommandParameter="{Binding}" />
                        </MenuItem>
                    </DataTemplate>
                </MenuItem.ItemTemplate>
            </MenuItem>
            <MenuItem Header="_Settings">
                <MenuItem Header="_Control Panel..." Click="OpenControlPanel"/>
                <MenuItem Header="Theme _Settings..." Click="OpenThemeSettings"/>
                <MenuItem Header="Skin/Theme _Editor..." Click="OpenSkinEditor"/>
            </MenuItem>
        </Menu>

        <!-- === Main Content Area === -->
        <!-- 
          This Canvas acts as the "desktop" or "workspace" for your application.
          Plugins like the Widget Host will add their UI elements here.
          The background is a subtle radial gradient for visual appeal.
        -->
        <Grid>
            <Canvas Name="DesktopCanvas">
                <Canvas.Background>
                    <RadialGradientBrush Center="50%,50%" GradientOrigin="50%,50%" RadiusX="70%" RadiusY="70%">
                        <GradientStop Color="{DynamicResource ThemeAccentColor4}" Offset="0" />
                        <GradientStop Color="{DynamicResource ThemeBackgroundColor}" Offset="1" />
                    </RadialGradientBrush>
                </Canvas.Background>
            </Canvas>
            <TabControl ItemsSource="{Binding WorkspaceItems}"
                        SelectedItem="{Binding SelectedWorkspaceItem, Mode=TwoWay}">
                <TabControl.ItemTemplate>
                    <DataTemplate x:DataType="vm:WorkspaceItemViewModel">
                        <TextBlock Text="{Binding Header}" Margin="5,2"/>
                    </DataTemplate>
                </TabControl.ItemTemplate>
                <TabControl.ContentTemplate>
                    <DataTemplate x:DataType="vm:WorkspaceItemViewModel">
                        <ContentControl Content="{Binding View}" />
                    </DataTemplate>
                </TabControl.ContentTemplate>
            </TabControl>
        </Grid>
=======
            <MenuItem Header="_Plugins"
                      ItemsSource="{Binding AvailablePlugins}">
                <MenuItem.ItemTemplate>
                    <DataTemplate x:DataType="p:IPlugin">
                        <MenuItem Header="{Binding Name}">
                            <MenuItem Header="Open as Tab"
                                      Command="{Binding DataContext.StartPluginCommand, ElementName=RootWindow}"
                                      CommandParameter="{Binding}"
                                      IsVisible="{Binding Converter={StaticResource IsWorkspaceItemConverter}}"/>
                            <MenuItem Header="Open in Window"
                                      Command="{Binding DataContext.StartPluginWindowCommand, ElementName=RootWindow}"
                                      CommandParameter="{Binding}" />
                        </MenuItem>
                    </DataTemplate>
                </MenuItem.ItemTemplate>
            </MenuItem>
            <MenuItem Header="_Settings">
                <MenuItem Header="_Control Panel..." Click="OpenControlPanel"/>
                <MenuItem Header="Theme _Settings..." Click="OpenThemeSettings"/>
                <MenuItem Header="Skin/Theme _Editor..." Click="OpenSkinEditor"/>
            </MenuItem>
        </Menu>

        <!-- === Main Content Area === -->
        <Grid>
            <Canvas Name="DesktopCanvas">
                <Canvas.Background>
                    <RadialGradientBrush Center="50%,50%" GradientOrigin="50%,50%" RadiusX="70%" RadiusY="70%">
                        <GradientStop Color="{DynamicResource ThemeAccentColor4}" Offset="0" />
                        <GradientStop Color="{DynamicResource ThemeBackgroundColor}" Offset="1" />
                    </RadialGradientBrush>
                </Canvas.Background>
            </Canvas>
            <TabControl ItemsSource="{Binding WorkspaceItems}"
                        SelectedItem="{Binding SelectedWorkspaceItem, Mode=TwoWay}">
                <TabControl.ItemTemplate>
                    <DataTemplate x:DataType="vm:WorkspaceItemViewModel">
                        <DockPanel>
                            <Button Content="⤢"
                                    DockPanel.Dock="Right"
                                    Padding="0"
                                    Width="18" Height="18"
                                    Command="{Binding DetachCommand}"/>
                            <TextBlock Text="{Binding Header}" Margin="5,2"/>
                        </DockPanel>
                    </DataTemplate>
                </TabControl.ItemTemplate>
                <TabControl.ContentTemplate>
                    <DataTemplate x:DataType="vm:WorkspaceItemViewModel">
                        <ContentControl Content="{Binding View}" />
                    </DataTemplate>
                </TabControl.ContentTemplate>
            </TabControl>
        </Grid>
>>>>>>> a2fac0ea

    </DockPanel>
</Window><|MERGE_RESOLUTION|>--- conflicted
+++ resolved
@@ -1,132 +1,77 @@
-<Window xmlns="https://github.com/avaloniaui"
-        xmlns:x="http://schemas.microsoft.com/winfx/2006/xaml"
-        xmlns:d="http://schemas.microsoft.com/expression/blend/2008"
-        xmlns:mc="http://schemas.openxmlformats.org/markup-compatibility/2006"
-        xmlns:vm="clr-namespace:Cycloside.ViewModels"
-        xmlns:p="clr-namespace:Cycloside.Plugins"
-        mc:Ignorable="d" d:DesignWidth="1280" d:DesignHeight="720"
-        x:Class="Cycloside.MainWindow"
-        x:Name="RootWindow"
-        x:DataType="vm:MainWindowViewModel"
-        Title="Cycloside"
-        WindowStartupLocation="CenterScreen"
-        Background="{DynamicResource ApplicationBackgroundBrush}">
-
-    <DockPanel>
-
-        <Menu DockPanel.Dock="Top">
-            <MenuItem Header="_File">
-                <MenuItem Header="E_xit" Command="{Binding ExitCommand}" />
-            </MenuItem>
-<<<<<<< HEAD
-            <MenuItem Header="_Plugins"
-                      ItemsSource="{Binding AvailablePlugins}">
-                <MenuItem.ItemTemplate>
-                    <DataTemplate x:DataType="p:IPlugin">
-                        <MenuItem Header="{Binding Name}">
-                            <MenuItem Header="Open as Tab"
-                                      Command="{Binding DataContext.StartPluginCommand, ElementName=RootWindow}"
-                                      CommandParameter="{Binding}"
-                                      IsVisible="{Binding Converter={StaticResource IsWorkspaceItemConverter}}"/>
-                            <MenuItem Header="Open in Window"
-                                      Command="{Binding DataContext.StartPluginWindowCommand, ElementName=RootWindow}"
-                                      CommandParameter="{Binding}" />
-                        </MenuItem>
-                    </DataTemplate>
-                </MenuItem.ItemTemplate>
-            </MenuItem>
-            <MenuItem Header="_Settings">
-                <MenuItem Header="_Control Panel..." Click="OpenControlPanel"/>
-                <MenuItem Header="Theme _Settings..." Click="OpenThemeSettings"/>
-                <MenuItem Header="Skin/Theme _Editor..." Click="OpenSkinEditor"/>
-            </MenuItem>
-        </Menu>
-
-        <!-- === Main Content Area === -->
-        <!-- 
-          This Canvas acts as the "desktop" or "workspace" for your application.
-          Plugins like the Widget Host will add their UI elements here.
-          The background is a subtle radial gradient for visual appeal.
-        -->
-        <Grid>
-            <Canvas Name="DesktopCanvas">
-                <Canvas.Background>
-                    <RadialGradientBrush Center="50%,50%" GradientOrigin="50%,50%" RadiusX="70%" RadiusY="70%">
-                        <GradientStop Color="{DynamicResource ThemeAccentColor4}" Offset="0" />
-                        <GradientStop Color="{DynamicResource ThemeBackgroundColor}" Offset="1" />
-                    </RadialGradientBrush>
-                </Canvas.Background>
-            </Canvas>
-            <TabControl ItemsSource="{Binding WorkspaceItems}"
-                        SelectedItem="{Binding SelectedWorkspaceItem, Mode=TwoWay}">
-                <TabControl.ItemTemplate>
-                    <DataTemplate x:DataType="vm:WorkspaceItemViewModel">
-                        <TextBlock Text="{Binding Header}" Margin="5,2"/>
-                    </DataTemplate>
-                </TabControl.ItemTemplate>
-                <TabControl.ContentTemplate>
-                    <DataTemplate x:DataType="vm:WorkspaceItemViewModel">
-                        <ContentControl Content="{Binding View}" />
-                    </DataTemplate>
-                </TabControl.ContentTemplate>
-            </TabControl>
-        </Grid>
-=======
-            <MenuItem Header="_Plugins"
-                      ItemsSource="{Binding AvailablePlugins}">
-                <MenuItem.ItemTemplate>
-                    <DataTemplate x:DataType="p:IPlugin">
-                        <MenuItem Header="{Binding Name}">
-                            <MenuItem Header="Open as Tab"
-                                      Command="{Binding DataContext.StartPluginCommand, ElementName=RootWindow}"
-                                      CommandParameter="{Binding}"
-                                      IsVisible="{Binding Converter={StaticResource IsWorkspaceItemConverter}}"/>
-                            <MenuItem Header="Open in Window"
-                                      Command="{Binding DataContext.StartPluginWindowCommand, ElementName=RootWindow}"
-                                      CommandParameter="{Binding}" />
-                        </MenuItem>
-                    </DataTemplate>
-                </MenuItem.ItemTemplate>
-            </MenuItem>
-            <MenuItem Header="_Settings">
-                <MenuItem Header="_Control Panel..." Click="OpenControlPanel"/>
-                <MenuItem Header="Theme _Settings..." Click="OpenThemeSettings"/>
-                <MenuItem Header="Skin/Theme _Editor..." Click="OpenSkinEditor"/>
-            </MenuItem>
-        </Menu>
-
-        <!-- === Main Content Area === -->
-        <Grid>
-            <Canvas Name="DesktopCanvas">
-                <Canvas.Background>
-                    <RadialGradientBrush Center="50%,50%" GradientOrigin="50%,50%" RadiusX="70%" RadiusY="70%">
-                        <GradientStop Color="{DynamicResource ThemeAccentColor4}" Offset="0" />
-                        <GradientStop Color="{DynamicResource ThemeBackgroundColor}" Offset="1" />
-                    </RadialGradientBrush>
-                </Canvas.Background>
-            </Canvas>
-            <TabControl ItemsSource="{Binding WorkspaceItems}"
-                        SelectedItem="{Binding SelectedWorkspaceItem, Mode=TwoWay}">
-                <TabControl.ItemTemplate>
-                    <DataTemplate x:DataType="vm:WorkspaceItemViewModel">
-                        <DockPanel>
-                            <Button Content="⤢"
-                                    DockPanel.Dock="Right"
-                                    Padding="0"
-                                    Width="18" Height="18"
-                                    Command="{Binding DetachCommand}"/>
-                            <TextBlock Text="{Binding Header}" Margin="5,2"/>
-                        </DockPanel>
-                    </DataTemplate>
-                </TabControl.ItemTemplate>
-                <TabControl.ContentTemplate>
-                    <DataTemplate x:DataType="vm:WorkspaceItemViewModel">
-                        <ContentControl Content="{Binding View}" />
-                    </DataTemplate>
-                </TabControl.ContentTemplate>
-            </TabControl>
-        </Grid>
->>>>>>> a2fac0ea
-
-    </DockPanel>
+<Window xmlns="https://github.com/avaloniaui"
+        xmlns:x="http://schemas.microsoft.com/winfx/2006/xaml"
+        xmlns:d="http://schemas.microsoft.com/expression/blend/2008"
+        xmlns:mc="http://schemas.openxmlformats.org/markup-compatibility/2006"
+        xmlns:vm="clr-namespace:Cycloside.ViewModels"
+        xmlns:p="clr-namespace:Cycloside.Plugins"
+        mc:Ignorable="d" d:DesignWidth="1280" d:DesignHeight="720"
+        x:Class="Cycloside.MainWindow"
+        x:Name="RootWindow"
+        x:DataType="vm:MainWindowViewModel"
+        Title="Cycloside"
+        WindowStartupLocation="CenterScreen"
+        Background="{DynamicResource ApplicationBackgroundBrush}">
+
+    <DockPanel>
+
+        <Menu DockPanel.Dock="Top">
+            <MenuItem Header="_File">
+                <MenuItem Header="E_xit" Command="{Binding ExitCommand}" />
+            </MenuItem>
+            <MenuItem Header="_Plugins"
+                      ItemsSource="{Binding AvailablePlugins}">
+                <MenuItem.ItemTemplate>
+                    <DataTemplate x:DataType="p:IPlugin">
+                        <MenuItem Header="{Binding Name}">
+                            <MenuItem Header="Open as Tab"
+                                      Command="{Binding DataContext.StartPluginCommand, ElementName=RootWindow}"
+                                      CommandParameter="{Binding}"
+                                      IsVisible="{Binding Converter={StaticResource IsWorkspaceItemConverter}}"/>
+                            <MenuItem Header="Open in Window"
+                                      Command="{Binding DataContext.StartPluginWindowCommand, ElementName=RootWindow}"
+                                      CommandParameter="{Binding}" />
+                        </MenuItem>
+                    </DataTemplate>
+                </MenuItem.ItemTemplate>
+            </MenuItem>
+            <MenuItem Header="_Settings">
+                <MenuItem Header="_Control Panel..." Click="OpenControlPanel"/>
+                <MenuItem Header="Theme _Settings..." Click="OpenThemeSettings"/>
+                <MenuItem Header="Skin/Theme _Editor..." Click="OpenSkinEditor"/>
+            </MenuItem>
+        </Menu>
+
+        <!-- === Main Content Area === -->
+        <Grid>
+            <Canvas Name="DesktopCanvas">
+                <Canvas.Background>
+                    <RadialGradientBrush Center="50%,50%" GradientOrigin="50%,50%" RadiusX="70%" RadiusY="70%">
+                        <GradientStop Color="{DynamicResource ThemeAccentColor4}" Offset="0" />
+                        <GradientStop Color="{DynamicResource ThemeBackgroundColor}" Offset="1" />
+                    </RadialGradientBrush>
+                </Canvas.Background>
+            </Canvas>
+            <TabControl ItemsSource="{Binding WorkspaceItems}"
+                        SelectedItem="{Binding SelectedWorkspaceItem, Mode=TwoWay}">
+                <TabControl.ItemTemplate>
+                    <DataTemplate x:DataType="vm:WorkspaceItemViewModel">
+                        <DockPanel>
+                            <Button Content="⤢"
+                                    DockPanel.Dock="Right"
+                                    Padding="0"
+                                    Width="18" Height="18"
+                                    Command="{Binding DetachCommand}"/>
+                            <TextBlock Text="{Binding Header}" Margin="5,2"/>
+                        </DockPanel>
+                    </DataTemplate>
+                </TabControl.ItemTemplate>
+                <TabControl.ContentTemplate>
+                    <DataTemplate x:DataType="vm:WorkspaceItemViewModel">
+                        <ContentControl Content="{Binding View}" />
+                    </DataTemplate>
+                </TabControl.ContentTemplate>
+            </TabControl>
+        </Grid>
+
+    </DockPanel>
 </Window>